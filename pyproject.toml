[project]
name = "latch-plots-faas"
version = "0.2.0"
description = "Latch Plots Runtime"
authors = [
    { name = "rteqs", email = "ryan@latch.bio" },
    { name = "maximsmol", email = "max@latch.bio" },
]
dependencies = [
    "latch-asgi>=1.0.1",
    "latch-o11y>=0.1.4",
    "uvloop>=0.19.0",
    "aiohttp>=3.9.3",
    "latch-postgres>=0.1.18",
    "numpy>=1.26.4",
    "plotly>=5.22.0",
    "psycopg<3.2",
    "latch>=2.51.1",
    "duckdb>=1.0.0",
    "matplotlib>=3.9.2",
    "seaborn>=0.13.2",
    "pillow>=11.0.0",
<<<<<<< HEAD
    "dill>=0.3.9",
=======
    "anndata>=0.10.10",
>>>>>>> c0edea2a
]
requires-python = "==3.11.*"
readme = "README.md"
license = { text = "CC0-1.0" }

# [build-system]
# requires = ["hatchling"]
# build-backend = "hatchling.build"

[tool.uv]
dev-dependencies = ["ruff>=0.9.5", "pandas>=2.2.2", "pyarrow>=17.0.0"]

[tool.ruff]
target-version = "py311"

[tool.ruff.lint]
preview = true

pydocstyle = { convention = "google" }
extend-select = [
    "F",
    "E",
    "W",
    # "C90",
    "I",
    "N",
    "D",
    "UP",
    "YTT",
    "ANN",
    "ASYNC",
    "ASYNC1",
    "S",
    # "BLE", # `raise x from y` does not work
    "FBT",
    "B",
    "A",
    # "COM",
    # "CPY",
    "C4",
    "DTZ",
    "T10",
    "DJ",
    # "EM",
    "EXE",
    "FA",
    "ISC",
    "ICN",
    "G",
    "INP",
    "PIE",
    "T20",
    "PYI",
    "PT",
    "Q",
    "RSE",
    "RET",
    "SLF",
    "SLOT",
    "SIM",
    "TID",
    "TCH",
    "INT",
    "ARG",
    "PTH",
    "TD",
    # "FIX",
    # "ERA",
    "PD",
    "PGH",
    "PL",
    "TRY",
    "FLY",
    "NPY",
    "AIR",
    "PERF",
    "FURB",
    "LOG",
    "RUF",
]
ignore = [
    "A002",
    "A003",

    "ANN101",
    "ANN102",

    "E402",
    "E501",
    "E741",

    "C408",
    "C901",

    "T201",
    "T203",

    "D415",

    "SIM108",

    "S101",
    "S603",

    "N807",

    "D100",
    "D101",
    "D102",
    "D103",
    "D104",
    "D105",
    "D106",
    "D107",

    "TRY003",
    "TRY300",
    "TRY301",

    "FLY002",

    "PLW2901",
    "PLW0603",

    "PLR0904",
    "PLR0911",
    "PLR0912",
    "PLR0913",
    "PLR0914",
    "PLR0915",
    "PLR0916",
    "PLR0917",
    "PLR1702",
    "PLR2004",

    "TD001",
    "TD003",
    "TD006",

    "TID252",

    "PD901",

    # todo(maximsmol): reenable as soon as data-validation can support the `type` syntax
    "UP040",

    "SIM112",

    "PLC1901",

    "TCH002",
    "TC006",

    "PGH003", # todo(maximsmol): pyright ignores everything regardless of code

    "PYI041",
]

[tool.ruff.format]
preview = true
skip-magic-trailing-comma = true

[tool.pyright]
reportUnknownArgumentType = "none"
reportUnknownLambdaType = "none"
reportUnknownMemberType = "none"
reportUnknownParameterType = "none"
reportUnknownVariableType = "none"

reportUnusedImport = "warning"<|MERGE_RESOLUTION|>--- conflicted
+++ resolved
@@ -20,11 +20,8 @@
     "matplotlib>=3.9.2",
     "seaborn>=0.13.2",
     "pillow>=11.0.0",
-<<<<<<< HEAD
     "dill>=0.3.9",
-=======
     "anndata>=0.10.10",
->>>>>>> c0edea2a
 ]
 requires-python = "==3.11.*"
 readme = "README.md"
