--- conflicted
+++ resolved
@@ -59,18 +59,13 @@
 
     _is_stub: bool = False
 
-<<<<<<< HEAD
-    widget_states: dict[str, WidgetState] = field(default_factory=dict)
+    widget_states: dict[str, WidgetState[str, object]] = field(default_factory=dict)
     widget_state_idx: int = 0
 
     @property
     def id(self) -> str:
         assert self._id is not None
         return self._id
-=======
-    widget_states: dict[str, WidgetState[str, object]] = field(default_factory=dict)
-    widget_state_idx: int = 0
->>>>>>> bd52b56a
 
     def __post_init__(self) -> None:
         if self._id is None:
@@ -213,17 +208,10 @@
 class RCtx:
     cur_comp: Node | None = None
 
-<<<<<<< HEAD
     updated_signals: dict[str, "Signal"] = field(default_factory=dict)
     signals_update_from_code: dict[str, "Signal"] = field(default_factory=dict)
     stale_nodes: dict[str, Node] = field(default_factory=dict)
     prev_updated_signals: dict[str, "Signal"] = field(default_factory=dict)
-=======
-    updated_signals: dict[int, "Signal"] = field(default_factory=dict)
-    signals_updated_from_code: dict[int, "Signal"] = field(default_factory=dict)
-    stale_nodes: dict[int, Node] = field(default_factory=dict)
-    prev_updated_signals: dict[int, "Signal"] = field(default_factory=dict)
->>>>>>> bd52b56a
 
     in_tx: bool = False
 
@@ -442,11 +430,7 @@
         self._updates.append(upd)
         ctx.updated_signals[self.id] = self
         if not _ui_update:
-<<<<<<< HEAD
             ctx.signals_update_from_code[self.id] = self
-=======
-            ctx.signals_updated_from_code[id(self)] = self
->>>>>>> bd52b56a
 
         self._mark_listeners()
 
