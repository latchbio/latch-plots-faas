--- conflicted
+++ resolved
@@ -80,7 +80,6 @@
         if self.name is None:
             self.name = self.f.__name__
 
-<<<<<<< HEAD
         if self.id in live_node_ids:
             raise ValueError(f"reactive node id is not unique: {self.id!r}")
 
@@ -115,13 +114,6 @@
             _id=s_node["id"],
             _is_stub=True,
         )
-=======
-        # todo(rteqs): fix bookkeeping
-        # if self.name in live_node_names:
-        #     raise ValueError(f"reactive node name is not unique: {self.name!r}")
-
-        # live_node_names.add(self.name)
->>>>>>> f308e4e2
 
     def name_path(self) -> str:
         assert self.name is not None
@@ -173,15 +165,7 @@
                 del s._listeners[cur.id]
             cur.signals = {}
 
-<<<<<<< HEAD
             del live_nodes[cur.id]
-            live_node_ids.remove(self.id)
-=======
-            del live_nodes[id(cur)]
-
-            # if self.name is not None:
-            #     live_node_names.remove(self.name)
->>>>>>> f308e4e2
 
     def __repr__(self) -> str:
         stale_mark = "!" if self.stale else ""
@@ -224,16 +208,10 @@
 class RCtx:
     cur_comp: Node | None = None
 
-<<<<<<< HEAD
     updated_signals: dict[str, "Signal"] = field(default_factory=dict)
     signals_update_from_code: dict[str, "Signal"] = field(default_factory=dict)
     stale_nodes: dict[str, Node] = field(default_factory=dict)
-=======
-    updated_signals: dict[int, "Signal"] = field(default_factory=dict)
-    signals_update_from_code: dict[int, "Signal"] = field(default_factory=dict)
-    stale_nodes: dict[int, Node] = field(default_factory=dict)
-    prev_updated_signals: dict[int, "Signal"] = field(default_factory=dict)
->>>>>>> f308e4e2
+    prev_updated_signals: dict[str, "Signal"] = field(default_factory=dict)
 
     in_tx: bool = False
 
@@ -322,7 +300,6 @@
 
         finally:
             await _inject.kernel.on_tick_finished(tick_updated_signals)
-<<<<<<< HEAD
             await self.gc_signals()
 
     async def gc_signals(self) -> None:
@@ -332,9 +309,7 @@
         for sid in unused_signals:
             del live_signals[sid]
             live_signal_ids.remove(sid)
-=======
             self.prev_updated_signals = {}
->>>>>>> f308e4e2
 
     @property
     @asynccontextmanager
@@ -439,28 +414,13 @@
         if upd is Nothing.x:
             assert ctx.cur_comp is not None
 
-<<<<<<< HEAD
             self._listeners[ctx.cur_comp.id] = ctx.cur_comp
             ctx.cur_comp.signals[self.id] = self
-=======
-            # print(
-            # f"[@] {self} added listener {ctx.cur_comp.f.__name__} @ {id(ctx.cur_comp)}"
-            # )
-
-            self._listeners[id(ctx.cur_comp)] = ctx.cur_comp
-            ctx.cur_comp.signals[id(self)] = self
->>>>>>> f308e4e2
 
             return self._value
 
         self._updates.append(upd)
-<<<<<<< HEAD
         ctx.updated_signals[self.id] = self
-=======
-        # name = ctx.cur_comp.name_path() if ctx.cur_comp is not None else "top level"
-        # print(f"[@] node={name}, signal={self} triggered update {upd}")
-        ctx.updated_signals[id(self)] = self
->>>>>>> f308e4e2
         if not _ui_update:
             ctx.signals_update_from_code[self.id] = self
 
