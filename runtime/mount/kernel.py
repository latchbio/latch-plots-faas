if __name__ == "__main__":
    # fixme(maximsmol): anndata calls multiprocessing.get_context
    # so we have to do this BEFORE we import it indirectly
    import multiprocessing

    multiprocessing.set_start_method("forkserver")

import ast
import asyncio
import math
import pprint
import re
import signal
import socket
import sys
import traceback
from collections import defaultdict
from copy import copy
from dataclasses import asdict, dataclass, field
from io import TextIOWrapper
from pathlib import Path
from traceback import format_exc
from types import FrameType
from typing import TYPE_CHECKING, Any, Literal, TypedDict, TypeVar

import numpy as np
import orjson
import pandas as pd
import plotly.io as pio
import plotly.io._json as pio_json
from duckdb import DuckDBPyConnection
from latch.ldata.path import LPath
from latch.registry.table import Table
from latch_cli.utils import urljoins
from lplots import _inject
<<<<<<< HEAD
from lplots.persistence import (
    SerializedNode,
    SerializedSignal,
    safe_serialize_obj,
    safe_unserialize_obj,
    small_repr,
    unable_to_unserialize_symbol,
)
from lplots.reactive import Node, Signal, ctx, live_nodes, live_signals
=======
from lplots.ann_data import auto_install
from lplots.ann_data.process_message import handle_ann_data_widget_message
from lplots.reactive import Node, Signal, ctx
>>>>>>> c0edea2a
from lplots.themes import graphpad_inspired_theme
from lplots.utils.nothing import Nothing
from lplots.widgets._emit import WidgetState
from lplots.widgets.widget import BaseWidget, load_widget_helper
from matplotlib.figure import Figure
from pandas import DataFrame, Index, MultiIndex, Series
from pandas.io.json._table_schema import build_table_schema
from plotly.basedatatypes import BaseFigure
from plotly_utils.precalc_box import precalc_box
from plotly_utils.precalc_violin import precalc_violin
from socketio_thread import SocketIoThread
from stdio_over_socket import SocketWriter, text_socket_writer

ad = auto_install.ad

sys.path.append(str(Path(__file__).parent.absolute()))
from subsample import downsample_df, initialize_duckdb
from utils import PlotConfig, get_presigned_url

if TYPE_CHECKING:
    from numpy.typing import NDArray

sys.path.pop()

assert isinstance(sys.stdout, TextIOWrapper)
sys.stdout.reconfigure(line_buffering=True)

assert isinstance(sys.stderr, TextIOWrapper)
sys.stderr.reconfigure(line_buffering=True)

K = TypeVar("K")
V = TypeVar("V")


class SortSetting(TypedDict):
    columnId: str
    direction: Literal["asc", "desc"]


class StringFilter(TypedDict):
    type: Literal["string"]
    value: str


class NumberFilter(TypedDict):
    type: Literal["number"]
    value: int | float


class BooleanFilter(TypedDict):
    type: Literal["boolean"]
    value: bool


class DatetimeFilter(TypedDict):
    type: Literal["datetime"]
    value: int


class ArrayFilter(TypedDict):
    type: Literal["array"]
    value: list["FilterValue"]


FilterValue = StringFilter | NumberFilter | BooleanFilter | DatetimeFilter | ArrayFilter

FilterOpCode = Literal[
    "empty",
    "=",
    ">=",
    "<=",
    "regex-contains",
    "regex-starts-with",
    "regex-ends-with",
    "one-of",
]


class FilterOperatorOptions(TypedDict):
    caseInsensitive: bool
    negate: bool


class FilterOperator(TypedDict):
    opcode: FilterOpCode
    options: FilterOperatorOptions


class Filter(TypedDict):
    columnId: str
    value: FilterValue
    operator: FilterOperator


ColSelections = tuple[str, list[str | int | float]]
DataframeSelections = list[tuple[ColSelections, ColSelections]]


@dataclass
class PaginationSettings:
    page_size: int = 25
    page_idx: int = 0
    sort_settings: SortSetting | None = None
    row_filters: list[Filter] | None = None
    selections: DataframeSelections | None = None


class TracedDict(dict[str, Signal[object] | object]):
    touched: set[str]
    removed: set[str]

    dataframes: Signal[set[str]]

    item_write_counter: defaultdict[str, int]
    duckdb: DuckDBPyConnection

    def __init__(self, duckdb: DuckDBPyConnection) -> None:
        self.touched = set()
        self.removed = set()

        self.dataframes = Signal(set())
        self.item_write_counter = defaultdict(int)
        self.duckdb = duckdb

    def __getitem__(self, __key: str) -> object:
        if __key == "__builtins__":
            return super().__getitem__("__builtins__")

        return self.getitem_signal(__key).sample()

    def getitem_signal(self, __key: str) -> Signal[object]:
        return super().__getitem__(__key)

    def get_signal(self, __key: str) -> Signal[object] | None:
        if __key not in self:
            return None

        return self.getitem_signal(__key)

    def _direct_set(self, __key: str, __value: object) -> None:
        return super().__setitem__(__key, __value)

    def __setitem__(self, __key: str, __value: object) -> None:
        self.touched.add(__key)
        self.item_write_counter[__key] += 1

        if __key == "__builtins__":
            return super().__setitem__(__key, __value)

        dfs = self.dataframes.sample()
        if hasattr(__value, "iloc") and __key not in dfs:
            dfs.add(__key)
            self.dataframes(dfs)

        if __key in self:
            sig = super().__getitem__(__key)

            old = sig.sample()
            if isinstance(__value, Signal) and isinstance(old, Signal):
                # allow simply setting `sig = Signal(val)`
                # without having to check `if "sig" in globals()`
                # to define a signal without losing its subscribers on re-runs
                old(__value.sample())
                return None

            sig(__value)
            sig._apply_updates()
            return None

        return super().__setitem__(__key, Signal(__value))

    def __delitem__(self, __key: str) -> None:
        self.touched.add(__key)
        self.removed.add(__key)
        if __key in self.item_write_counter:
            del self.item_write_counter[__key]

        dfs = self.dataframes.sample()
        if __key in dfs:
            dfs.remove(__key)
            self.dataframes(dfs)

        return super().__delitem__(__key)

    def clear(self) -> None:
        self.touched.clear()
        self.removed.clear()
        self.item_write_counter.clear()

    @property
    def available(self) -> set[str]:
        return self.touched - self.removed


class ExitException(Exception):
    ...


KeyType = Literal["key", "ldata_node_id", "registry_table_id", "url"]


def cell_exit(code: int = 0) -> None:
    raise ExitException


def cell_interrupt(code: int = 0) -> None:
    raise KeyboardInterrupt


leading_digits_and_dash = re.compile(r"^\d+-")


def remove_leading_digits_and_dash(col_raw: str) -> str:
    return re.sub(leading_digits_and_dash, "", col_raw)


multi_index_col_name = re.compile(r"^level_\d+$")


def is_multi_index_col(col: str) -> bool:
    return re.match(multi_index_col_name, col) is not None


K = TypeVar("K")
V = TypeVar("V")
U = TypeVar("U")


def filter_items(source: dict[K, V], lookup: dict[V, U]) -> dict[K, U]:
    return {k: value for k, v in source.items() if (value := lookup.get(v)) is not None}


def filter_dataframe(
    df: DataFrame, col: str, op: FilterOperator, filter: FilterValue
) -> DataFrame:
    options: FilterOperatorOptions = op.get("options", {})
    case_insensitive = options.get("case_insensitive", False)
    negate = options.get("negate", False)

    opcode = op.get("opcode")
    filter_type = filter.get("type")
    filter_value = filter.get("value")

    col_vals: Series[Any] | Index[Any] | None = None
    if col == "index":
        col_vals = df.index
    elif is_multi_index_col(col) and isinstance(df.index, MultiIndex):
        level = int(col.split("_")[-1])
        col_vals = df.index.get_level_values(level)
    elif col in df.index.names:
        col_vals = df.index.get_level_values(col)
    else:
        if col not in df:
            return df

        col_vals = df[col]

    if opcode == "empty":
        return df[col_vals.notna() & (col_vals != "")]

    mask: Series[bool] | NDArray[np.bool] | None = None

    if opcode == "=":
        if np.issubdtype(col_vals.dtype.type, np.floating):
            mask = np.isclose(col_vals, np.array(filter_value))
        else:
            mask = col_vals == filter_value

    elif filter_type in {"number", "datetime"}:
        if opcode == ">=":
            mask = col_vals >= filter_value

        elif opcode == "<=":
            mask = col_vals <= filter_value

    elif filter_type == "string":
        assert isinstance(filter_value, str)

        # todo(rteqs): remove casting after we clean up frontend's mess
        if opcode == "regex-contains":
            mask = col_vals.astype(str).str.contains(
                filter_value, case=case_insensitive
            )

        elif opcode == "regex-starts-with":
            mask = col_vals.astype(str).str.startswith(filter_value)

        elif opcode == "regex-ends-with":
            mask = col_vals.astype(str).str.endswith(filter_value)

    elif filter_type == "array" and opcode == "one-of":
        assert isinstance(filter_value, list)

        if np.issubdtype(col_vals.dtype.type, np.floating):
            mask = np.zeros(len(df), dtype=bool)
            for val in filter_value:
                mask |= np.isclose(col_vals, np.array(val.get("value")))

        else:
            filter_value = [val.get("value") for val in filter_value]
            mask = col_vals.isin(filter_value)

    if negate and mask is not None:
        mask = ~mask

    res = df[mask]
    if TYPE_CHECKING:
        assert isinstance(res, DataFrame)

    return res


def filter_dataframe_by_selections(
    df: DataFrame, col: str, selections: list
) -> "DataFrame | Series[bool] | NDArray[np.bool]":
    if col not in df:
        return np.ones(len(df), dtype=bool)

    if np.issubdtype(df[col].dtype.type, np.floating):
        mask = np.zeros(len(df), dtype=bool)
        for sel in selections:
            mask |= np.isclose(df[col], sel)
        return mask

    return df[col].isin(selections)


def filter_and_sort(
    *, df: DataFrame, pagination_settings: PaginationSettings
) -> DataFrame:
    row_filters = pagination_settings.row_filters
    sort_settings = pagination_settings.sort_settings
    selections = pagination_settings.selections

    if row_filters is not None:
        for rf in row_filters:
            col_raw = rf.get("columnId")
            col = remove_leading_digits_and_dash(col_raw)
            op = rf.get("operator")
            value = rf.get("value")
            df = filter_dataframe(df, col, op, value)

    if (
        sort_settings is not None
        and "direction" in sort_settings
        and "columnId" in sort_settings
    ):
        direction = sort_settings.get("direction")
        col_raw = sort_settings.get("columnId")

        is_asc = direction == "asc"
        col = remove_leading_digits_and_dash(col_raw)

        if col == "index":
            df = df.sort_index(ascending=is_asc)
        elif is_multi_index_col(col) and isinstance(df.index, MultiIndex):
            df = df.sort_index(level=int(col.split("_")[-1]), ascending=is_asc)
        elif col in df.index.names:
            df = df.sort_index(level=col, ascending=is_asc)
        elif col in df:
            df = df.sort_values(by=col, ascending=is_asc)

    if selections is not None:
        if len(selections) == 0:
            df = pd.DataFrame()

        mask = np.zeros(len(df), dtype=bool)
        for trace in selections:
            sub_mask = np.ones(len(df), dtype=bool)
            for col, sel in trace:
                if col == "index":
                    sub_mask &= df.index.isin(sel)
                elif is_multi_index_col(col) and isinstance(df.index, MultiIndex):
                    level = int(col.split("_")[-1])
                    sub_mask &= df.index.get_level_values(level).isin(sel)
                elif col in df.index.names:
                    sub_mask &= df.index.get_level_values(col).isin(sel)
                else:
                    sub_mask &= filter_dataframe_by_selections(df, col, sel)
            mask |= sub_mask
        df = df[mask]

    return df


def paginate(*, df: DataFrame, pagination_settings: PaginationSettings) -> DataFrame:
    page_size = pagination_settings.page_size
    page_idx = pagination_settings.page_idx

    num_pages = math.ceil(len(df) / page_size)

    # if requested page index is out of bounds after filtering
    page_idx = max(0, page_idx)
    page_idx = min(page_idx, num_pages - 1)

    y = page_idx * page_size
    h = page_size

    # todo(rteqs): handle wide dataframes
    x = 0
    w = 100

    if hasattr(df, "compute"):
        # to support Dask and similar datasets which cannot index on rows
        data = df.iloc[:, x : x + w].head(y + h, npartitions=-1)[y:]
    else:
        data = df.iloc[y : y + h, x : x + w]

    return data


def pagination_settings_dict_factory() -> (
    defaultdict[str, defaultdict[str, PaginationSettings]]
):
    return defaultdict(lambda: defaultdict(PaginationSettings))


class DfJsonSplitFormat(TypedDict):
    columns: list[str]
    index: list[Any] | None
    data: list[list[Any]]


@dataclass
class CategorizedCellOutputs:
    all: list[str] = field(default_factory=list)
    dfs: list[str] = field(default_factory=list)
    figures: list[str] = field(default_factory=list)
    static_figures: list[str] = field(default_factory=list)


def serialize_plotly_figure(x: BaseFigure) -> object:
    res = x.to_dict()

    for trace in res["data"]:
        try:
            if trace["type"] == "box":
                precalc_box(trace)
            elif trace["type"] == "violin":
                precalc_violin(trace)
            elif trace["type"] == "scatter":
                trace["type"] = "scattergl"
        except Exception:
            traceback.print_exc()

    modules = {
        "sage_all": pio_json.get_module("sage.all", should_load=False),
        "np": pio_json.get_module("numpy", should_load=False),
        "pd": pio_json.get_module("pandas", should_load=False),
        "image": pio_json.get_module("PIL.Image", should_load=False),
    }

    # note(maximsmol): plotly itself does a bunch of escaping to avoid XSS
    # when embedding directly into HTML. we never do that so we don't care
    return pio_json.clean_to_json_compatible(res, modules=modules)


snapshot_dir = Path.home() / ".cache" / "plots-faas"
snapshot_f_name = "snapshot.json"


class SerializedGlobal(TypedDict):
    value: str
    error_msg: str | None


class RestoredGlobalInfo(TypedDict):
    value: object
    msg: str


@dataclass(kw_only=True)
class Kernel:
    conn: SocketIoThread

    cell_seq: int = 0
    cell_rnodes: dict[str, Node] = field(default_factory=dict)
    k_globals: TracedDict = field(init=False)
    cell_status: dict[str, str] = field(default_factory=dict)

    active_cell: str | None = None

    widget_signals: dict[str, Signal[Any]] = field(default_factory=dict)
    nodes_with_widgets: dict[str, Node] = field(default_factory=dict)

    cells_with_pending_widget_updates: set[str] = field(default_factory=set)

    cell_output_selections: dict[str, str] = field(default_factory=dict)
    viewer_cell_selections: dict[str, tuple[str, KeyType]] = field(default_factory=dict)
    plot_data_selections: dict[str, str] = field(default_factory=dict)

    ldata_dataframes: dict[str, DataFrame] = field(default_factory=dict)
    registry_dataframes: dict[str, DataFrame] = field(default_factory=dict)
    url_dataframes: dict[str, DataFrame] = field(default_factory=dict)

<<<<<<< HEAD
    cell_pagination_settings: defaultdict[
        str, defaultdict[str, PaginationSettings]
    ] = field(default_factory=pagination_settings_dict_factory)
=======
    ann_data_objects: dict[str, ad.AnnData] = field(default_factory=dict)

    cell_pagination_settings: defaultdict[str, defaultdict[str, PaginationSettings]] = (
        field(default_factory=pagination_settings_dict_factory)
    )
>>>>>>> c0edea2a
    viewer_pagination_settings: defaultdict[
        str, defaultdict[str, PaginationSettings]
    ] = field(default_factory=pagination_settings_dict_factory)

    plot_configs: dict[str, PlotConfig | None] = field(default_factory=dict)
    duckdb: DuckDBPyConnection = field(default=initialize_duckdb())

    session_snapshot_mode: bool = False

    restored_nodes: dict[str, Node] = field(default_factory=dict)
    restored_signals: dict[str, Signal[object]] = field(default_factory=dict)
    restored_globals: dict[str, object] = field(default_factory=dict)

    def __post_init__(self) -> None:
        self.k_globals = TracedDict(self.duckdb)
        self.k_globals["exit"] = cell_exit
        self.k_globals.clear()
        pio.templates["graphpad_inspired_theme"] = graphpad_inspired_theme()

        signal.signal(
            signal.SIGINT,
            lambda signum, frame: cell_interrupt()
            if self.active_cell is not None
            and self.cell_status[self.active_cell] == "running"
            else None,
        )

    def debug_state(self) -> dict[str, object]:
        return {
            "cell_seq": self.cell_seq,
            "cell_rnodes": {k: v.debug_state() for k, v in self.cell_rnodes.items()},
            "k_globals": {
                "touched": list(self.k_globals.touched),
                "removed": list(self.k_globals.removed),
                "dataframes": list(self.k_globals.dataframes.sample()),
            },
            "cell_status": self.cell_status,
            "active_cell": self.active_cell,
            "widget_signals": {
                k: v.serialize(short_val=True) for k, v in self.widget_signals.items()
            },
            "nodes_with_widgets": {
                str(k): v.debug_state() for k, v in self.nodes_with_widgets.items()
            },
            "cell_output_selections": self.cell_output_selections,
            "viewer_cell_selections": self.viewer_cell_selections,
            "plot_data_selections": self.plot_data_selections,
            "cell_pagination_settings": {
                cell_id: {k: asdict(settings) for k, settings in d.items()}
                for cell_id, d in self.cell_pagination_settings.items()
            },
            "viewer_pagination_settings": {
                viewer_id: {k: asdict(settings) for k, settings in d.items()}
                for viewer_id, d in self.viewer_pagination_settings.items()
            },
            "ldata_dataframes": list(self.ldata_dataframes.keys()),
            "registry_dataframes": list(self.registry_dataframes.keys()),
            "url_dataframes": list(self.url_dataframes.keys()),
            "plot_configs": self.plot_configs,
            "restored_nodes": {
                k: v.serialize() for k, v in self.restored_nodes.items()
            },
            "restored_signals": {
                k: v.serialize(short_val=True) for k, v in self.restored_signals.items()
            },
            "live_signals": {k: v.serialize() for k, v in live_signals.items()},
            "live_nodes": {k: v.serialize() for k, v in live_nodes.items()},
            "restored_globals": self.restored_globals,
            "session_snapshot_mode": self.session_snapshot_mode,
        }

    # note(maximsmol): called by the reactive context
    async def set_active_cell(self, cell_id: str | None) -> None:
        # todo(maximsmol): I still believe this is correct
        # but we need to deal with the frontend clearing logs in weird ways
        # e.g. a button should maybe clear the logs if it triggered its own cell
        # but a subnode should probably not clear logs?
        #
        # right now we rely on start_cell to clear logs each time anything in a cell runs

        # if self.active_cell == cell_id:
        #     return

        # note(maximsmol): stdio_over_socket will fetch the active cell id
        # synchronously in `.write` (which will be called by the buffered writers' `.flush`)
        sys.stdout.flush()
        sys.stderr.flush()

        if cell_id is not None:
            self.active_cell = cell_id

        self.cell_seq += 1
        await self.send(
            {
                "type": "start_cell",
                "cell_id": cell_id,
                "run_sequencer": self.cell_seq,
            }
        )

    async def send_global_updates(self) -> None:
        async with asyncio.TaskGroup() as tg:
            for cell_id, key in self.cell_output_selections.items():
                if key not in self.k_globals.available:
                    continue

                tg.create_task(self.send_output_value(key, cell_id=cell_id))

            # note: plots with filter tables have two layers of indirection.
            # key -> controlling viewer -> viewer
            touched_viewers = {
                f"df_{viewer_id}"
                for viewer_id, sources in self.viewer_pagination_settings.items()
                if any(key in self.k_globals.available for key in sources)
            }
            touched_viewers |= {
                f"df_{viewer_id}"
                for viewer_id, sources in self.viewer_pagination_settings.items()
                if any(key in touched_viewers for key in sources)
            }

            for viewer_id, (key, key_type) in self.viewer_cell_selections.items():
                if key not in self.k_globals.available and key not in touched_viewers:
                    continue

                if key_type == "key":
                    tg.create_task(self.send_output_value(key, viewer_id=viewer_id))
                elif key_type == "ldata_node_id":
                    tg.create_task(
                        self.send_output_value(ldata_node_id=key, viewer_id=viewer_id)
                    )
                elif key_type == "registry_table_id":
                    tg.create_task(
                        self.send_output_value(
                            registry_table_id=key, viewer_id=viewer_id
                        )
                    )
                elif key_type == "url":
                    tg.create_task(self.send_output_value(url=key, viewer_id=viewer_id))

            for plot_id, key in self.plot_data_selections.items():
                if key not in self.k_globals.available and key not in touched_viewers:
                    continue

                tg.create_task(self.send_plot_data(plot_id, key))

            tg.create_task(self.send_globals_summary())

    async def on_tick_finished(
        self, updated_signals: dict[int, Signal[object]], clear_status: bool = True
    ) -> None:
        # todo(maximsmol): this can be optimizied
        # 1. we can just update nodes that actually re-ran last tick instead of everything
        # 2. we can pre-compute nww_by_cell
        # 3. we can batch together the update messages so the frontend does not
        # need to spam GQL requests

        nww_by_cell = {
            cell_id: [
                x for x in self.nodes_with_widgets.values() if x.cell_id == cell_id
            ]
            for cell_id in self.cell_rnodes
        }

        for cell_id in self.cell_rnodes:
            # note(kenny): if kernel loaded from snapshot, not every cell rnode
            # will have a status
            if self.cell_status.get(cell_id) == "error":
                # skip errored cells to avoid clobbering widget state
                continue

            updated_widgets: set[str] = set()
            res: dict[str, WidgetState[str, object]] = {}
            for n in nww_by_cell[cell_id]:
                path = n.name_path()
                for k, v in n.widget_states.items():
                    abs_k = f"{path}/{k}"
                    res[abs_k] = copy(v)

                    if abs_k not in self.widget_signals:
                        continue

                    sig = self.widget_signals[abs_k]
                    if sig.id in updated_signals:
                        updated_widgets.add(abs_k)

                    val = sig.sample()
                    if val is Nothing.x:
                        continue

                    res[abs_k]["value"] = val

            if (
                len(updated_widgets) == 0
                and cell_id not in self.cells_with_pending_widget_updates
            ):
                continue

            await self.send(
                {
                    "type": "cell_widgets",
                    "cell_id": cell_id,
                    "widget_state": res,
                    "updated_widgets": list(updated_widgets),
                }
            )

        if clear_status:
            await self.set_active_cell(None)
        self.cells_with_pending_widget_updates.clear()

        # fixme(rteqs): cleanup signals in some other way. the below does not work because widget signals
        # are restored on `init` but there are no corresponding `rnodes`
        # for x in unused_signals:
        #     del self.widget_signals[x]

    async def save_kernel_snapshot(self) -> None:
        snapshot_dir.mkdir(parents=True, exist_ok=True)

        s_nodes = {}
        s_signals = {}

        def add_and_check_listeners(sig: Signal):
            for lid, lis in sig._listeners.items():
                if lid not in s_nodes:
                    s_nodes[lid] = lis.serialize()
            if sig.id not in s_signals:
                s_signals[sig.id] = sig.serialize()

        for node in self.cell_rnodes.values():
            s_nodes[node.id] = node.serialize()
            for sig in node.signals.values():
                add_and_check_listeners(sig)

        for sig in self.widget_signals.values():
            add_and_check_listeners(sig)

        s_globals: dict[str, SerializedSignal | SerializedGlobal] = {}
        for k, val in self.k_globals.items():
            if k == "__builtins__":
                continue
            if isinstance(val._value, Signal):
                s_globals[k] = val._value.serialize()
            elif isinstance(val._value, BaseWidget):
                assert val._value._signal.id in s_signals
                s_globals[k] = val._value.serialize()
            else:
                s_val, msg = safe_serialize_obj(val._value)
                s_globals[k] = {"value": s_val, "error_msg": msg}

        s_depens = {
            "s_globals": s_globals,
            "s_nodes": s_nodes,
            "s_signals": s_signals,
            "widget_signals": {k: v.id for k, v in self.widget_signals.items()},
            "nodes_with_widgets": list(self.nodes_with_widgets.keys()),
            "cell_rnodes": {k: v.id for k, v in self.cell_rnodes.items()},
            # todo(kenny): figure out what to do with these
            "ldata_dataframes": {},
            "registry_dataframes": {},
            "url_dataframes": {},
        }

        (snapshot_dir / snapshot_f_name).write_text(
            orjson.dumps(s_depens).decode("utf-8")
        )

        await self.send({"type": "save_kernel_snapshot", "status": "done"})

    async def load_kernel_snapshot(self) -> None:
        snapshot_f = snapshot_dir / snapshot_f_name
        if not snapshot_f.exists():
            await self.send({"type": "load_kernel_snapshot", "status": "done"})
            return
        s_depens = orjson.loads(snapshot_f.read_text())
        s_nodes: dict[str, SerializedNode] = s_depens["s_nodes"]
        s_signals = s_depens["s_signals"]

        nodes: dict[str, Node] = {}
        signals: dict[str, Signal[object]] = {}

        for nid, s_node in s_nodes.items():
            nodes[nid] = Node.load(s_node)

        for sid, s_sig in s_signals.items():
            signals[sid] = Signal.load(s_sig)

        for nid, s_node in s_nodes.items():
            node = nodes[nid]

            # note(kenny): node children will get constructed by parents when
            # called so no need to build entire reactive tree
            node.signals = {x: signals.get(x) for x in s_node["signals"]}

        for sid, s_signal in s_signals.items():
            signal = signals[sid]
            signal._listeners = {x: nodes.get(x) for x in s_signal["listeners"]}

        self.restored_nodes = nodes
        self.restored_signals = signals

        self.cell_rnodes = filter_items(s_depens["cell_rnodes"], nodes)
        self.widget_signals = filter_items(s_depens["widget_signals"], signals)

        restored_globals = {}
        for k, s_v in s_depens["s_globals"].items():
            if "listeners" in s_v:
                sig = signals.get(s_v["id"])
                if sig is None:
                    sig = Signal.load(s_v)
                restored_globals[k] = sig.serialize(short_val=True)
                self.k_globals._direct_set(k, Signal(sig))
            elif "_is_plots_faas_widget" in s_v:
                widget = load_widget_helper(s_v, signals)
                restored_globals[k] = widget.serialize()
                self.k_globals._direct_set(k, Signal(widget))
            else:
                val, error_msg = safe_unserialize_obj(s_v["value"])
                if val is unable_to_unserialize_symbol:
                    restored_globals[k] = {
                        "value": small_repr(val),
                        "msg": f"unserializable. stored err: {s_v['error_msg']}, unserial err: {error_msg}",
                    }
                else:
                    restored_globals[k] = {
                        "value": small_repr(val),
                        "msg": f"stored error: {s_v['error_msg']}",
                    }
                    self.k_globals._direct_set(k, Signal(val))

        self.restored_globals = restored_globals

        nodes_with_widgets = {}
        for x in s_depens["nodes_with_widgets"]:
            node = nodes.get(x)
            if node is not None:
                nodes_with_widgets[x] = node

        self.nodes_with_widgets = nodes_with_widgets

        await self.send({"type": "load_kernel_snapshot", "status": "done"})

    def get_widget_value(self, key: str) -> Signal[object]:
        assert ctx.cur_comp is not None

        key = f"{ctx.cur_comp.name_path()}/{key}"

        if key not in self.widget_signals:
            self.widget_signals[key] = Signal(Nothing.x, name=key)

        return self.widget_signals[key]

    def emit_widget(self, key: str, data: WidgetState) -> None:
        assert ctx.cur_comp is not None

        ctx.cur_comp.widget_states[key] = data
        self.nodes_with_widgets[ctx.cur_comp.id] = ctx.cur_comp

        # todo(maximsmol): I don't think this is actually nullable anymore
        cell_id = ctx.cur_comp.cell_id
        if cell_id is not None:
            self.cells_with_pending_widget_updates.add(cell_id)

    def submit_widget_state(self) -> None:
        for s in ctx.updated_signals.values():
            s._apply_updates()

        self.conn.call_fut(
            self.on_tick_finished(ctx.signals_updated_from_code, clear_status=False)
        ).result()

    def on_dispose(self, node: Node) -> None:
        if node.id not in self.nodes_with_widgets:
            return

        if node.cell_id is not None:
            self.cells_with_pending_widget_updates.add(node.cell_id)

        del self.nodes_with_widgets[node.id]

    def _cell_outputs(self) -> CategorizedCellOutputs:
        res = CategorizedCellOutputs()
        for x in self.k_globals.available:
            res.all.append(x)

            val = self.k_globals[x]
            if hasattr(val, "iloc"):
                res.dfs.append(x)

            if isinstance(val, BaseFigure):
                res.figures.append(x)

            if isinstance(val, Figure) or (
                hasattr(val, "figure") and isinstance(val.figure, Figure)
            ):
                res.static_figures.append(x)

        res.all.sort()
        res.dfs.sort()
        res.figures.sort()
        res.static_figures.sort()

        return res

    async def exec(self, *, cell_id: str, code: str, _from_stub: bool = False) -> None:
        filename = f"<cell {cell_id}>"

        try:
            if not _from_stub:
                assert ctx.cur_comp is None
                assert not ctx.in_tx

            self.cell_status[cell_id] = "running"

            comp = self.cell_rnodes.get(cell_id)
            if comp is not None and not _from_stub:
                comp.dispose()
                del self.cell_rnodes[cell_id]

            # https://stackoverflow.com/questions/33908794/get-value-of-last-expression-in-exec-call
            parsed = compile(
                source=code,
                filename=filename,
                mode="exec",
                flags=ast.PyCF_ONLY_AST | ast.PyCF_ALLOW_TOP_LEVEL_AWAIT,
            )

            stmts = list(ast.iter_child_nodes(parsed))
            if len(stmts) == 0:
                self.cell_status[cell_id] = "ok"
                self.k_globals.clear()
                await self.send_cell_result(cell_id)
                return

            async def x() -> None:
                # fixme(maximsmol): a cell should also be considered running if a
                # child reactive node is running
                #
                # the only complication is to tell when it has *finished*
                # running so we can set the status & send results + flush logs
                self.cell_status[cell_id] = "running"

                try:
                    assert ctx.cur_comp is not None

                    self.cell_rnodes[cell_id] = ctx.cur_comp
                    self.k_globals.clear()

                    try:
                        res = eval(  # noqa: S307
                            compile(
                                parsed,
                                filename=filename,
                                mode="exec",
                                flags=ast.PyCF_ALLOW_TOP_LEVEL_AWAIT,
                            ),
                            self.k_globals,
                        )
                        if asyncio.iscoroutine(res):
                            res = await res
                    except ExitException:
                        ...

                    self.cell_status[cell_id] = "ok"
                    await self.send_cell_result(cell_id)

                except (KeyboardInterrupt, Exception):
                    self.cell_status[cell_id] = "error"
                    await self.send_cell_result(cell_id)

                finally:
                    sys.stdout.flush()
                    sys.stderr.flush()

            x.__name__ = filename

            await ctx.run(x, _cell_id=cell_id, code=code)

        except (KeyboardInterrupt, Exception):
            self.cell_status[cell_id] = "error"
            await self.send_cell_result(cell_id)

    async def send_cell_result(self, cell_id: str) -> None:
        await self.send_global_updates()

        outputs = self._cell_outputs()

        msg = {
            "type": "cell_result",
            "cell_id": cell_id,
            "outputs": outputs.all,
            "dataframe_outputs": outputs.dfs,
            "figure_outputs": outputs.figures,
            "static_figure_outputs": outputs.static_figures,
        }
        if sys.exception() is not None:
            msg["exception"] = format_exc()

        await self.send(msg)

    async def send(self, msg: object) -> None:
        # print("[kernel] >", msg)
        await self.conn.send(msg)

    async def send_plot_data(
        self, plot_id: str, key: str, config: PlotConfig | None = None
    ) -> None:
        if config is not None and config == self.plot_configs.get(plot_id):
            return

        self.plot_configs[plot_id] = config

        res = self.k_globals[key]

        if isinstance(res, BaseFigure):
            await self.send(
                {
                    "type": "plot_data",
                    "plot_id": plot_id,
                    "key": key,
                    # todo(maximsmol): get rid of the json reload
                    "plotly_json": serialize_plotly_figure(res),
                }
            )
            return

        if not hasattr(res, "iloc"):
            await self.send(
                {
                    "type": "plot_data",
                    "plot_id": plot_id,
                    "key": key,
                    "error": "not a dataframe",
                }
            )
            return

        if hasattr(res, "compute"):
            # Dask support
            res = res.compute()

        if isinstance(res, Series):
            res = pd.DataFrame(res)

        if isinstance(res, DataFrame):
            msg = {
                "type": "plot_data",
                "plot_id": plot_id,
                "key": key,
                "dataframe_json": {
                    "schema": build_table_schema(res, version=False),
                    "type": "pandas",
                },
            }

            df_size_mb = res.memory_usage(index=True, deep=True).sum() / 10**6

            if df_size_mb <= 10:
                # todo(maximsmol): get rid of the json reload
                msg["dataframe_json"]["data"] = orjson.loads(
                    res.to_json(orient="split", date_format="iso")
                )

            elif self.duckdb is not None and config is not None:
                subsampled_data = await downsample_df(
                    self.duckdb,
                    key,
                    res,
                    config,
                    self.k_globals.item_write_counter[key],
                )
                msg["dataframe_json"]["subsampled_data"] = subsampled_data

                for trace in config.get("traces", []):
                    if trace["type"] != "scattergl" and trace["type"] != "scatter":
                        msg["dataframe_json"]["data"] = orjson.loads(
                            res.to_json(orient="split", date_format="iso")
                        )
                        break

            await self.send(msg)

    def lookup_pagination_settings(
        self,
        *,
        cell_id: str | None = None,
        viewer_id: str | None = None,
        source_key: str,
    ) -> PaginationSettings:
        if cell_id is not None:
            return self.cell_pagination_settings[cell_id][source_key]
        if viewer_id is not None:
            return self.viewer_pagination_settings[viewer_id][source_key]

        raise ValueError("Both cell_id and viewer_id are null")

    async def send_output_value(
        self,
        key: str | None = None,
        ldata_node_id: str | None = None,
        registry_table_id: str | None = None,
        url: str | None = None,
        *,
        cell_id: str | None = None,
        viewer_id: str | None = None,
    ) -> None:
        res: Any
        key_fields: dict[str, str] | None = None

        if key is not None:
            res = self.k_globals[key]
            key_fields = {"key": key}
        elif ldata_node_id is not None:
            res = self.ldata_dataframes[ldata_node_id]
            key_fields = {"ldata_node_id": ldata_node_id}
        elif registry_table_id is not None:
            res = self.registry_dataframes[registry_table_id]
            key_fields = {"registry_table_id": registry_table_id}
        elif url is not None:
            res = self.url_dataframes[url]
            key_fields = {"url": url}
        else:
            raise RuntimeError(
                "Requested value without key, ldata_node_id, registry_table_id or url"
            )

        id_fields: dict[str, str] | None = None
        if cell_id is not None:
            id_fields = {"cell_id": cell_id}

        if viewer_id is not None:
            id_fields = {"viewer_id": viewer_id}

        assert id_fields is not None
        assert key_fields is not None
        assert len(key_fields) == 1

        if isinstance(res, BaseFigure):
            await self.send(
                {
                    "type": "output_value",
                    **(id_fields),
                    **(key_fields),
                    "plotly_json": orjson.dumps(
                        serialize_plotly_figure(res), option=orjson.OPT_SERIALIZE_NUMPY
                    ).decode(),
                }
            )
            return

        if hasattr(res, "iloc"):
            if isinstance(res, Series):
                res = pd.DataFrame(res)

            pagination_settings = self.lookup_pagination_settings(
                cell_id=cell_id,
                viewer_id=viewer_id,
                source_key=next(iter(key_fields.values())),
            )
            sort_settings = pagination_settings.sort_settings
            row_filters = pagination_settings.row_filters

            res = filter_and_sort(df=res, pagination_settings=pagination_settings)

            if viewer_id is not None:
                async with ctx.transaction:
                    filtered_dataframe_name = f"df_{viewer_id}"
                    self.k_globals[filtered_dataframe_name] = res

            page_size = pagination_settings.page_size
            page_idx = pagination_settings.page_idx

            num_pages = math.ceil(len(res) / page_size)
            h = page_size

            data = paginate(df=res, pagination_settings=pagination_settings)

            # we don't want to repeat the column names
            # so we use the "split" format
            # but we still want the schema
            await self.send(
                {
                    "type": "output_value",
                    **(id_fields),
                    **(key_fields),
                    "dataframe_json": {
                        "type": "pandas" if not hasattr(res, "compute") else "dask",
                        "schema": build_table_schema(data, version=False),
                        "data": data.to_dict(orient="split"),
                        # todo(maximsmol): this seems useless?
                        "num_pages": num_pages,
                        "page_idx": page_idx,
                        "page_size": h,
                        **(
                            {"sort_settings": sort_settings}
                            if sort_settings is not None
                            else {}
                        ),
                        **(
                            {"row_filters": row_filters}
                            if row_filters is not None
                            else {}
                        ),
                    },
                }
            )
            return

        if hasattr(res, "__dataframe__"):
            # dataframe interchange object
            # https://pandas.pydata.org/pandas-docs/stable/reference/api/pandas.DataFrame.__dataframe__.html
            # there is a lot to implement here so it's not really supported right now
            # e.g. we need DLPack to properly do this:
            # https://dmlc.github.io/dlpack/latest/python_spec.html
            # tho pandas itself does not support DLPack yet
            # reference implementation:
            # https://github.com/pandas-dev/pandas/blob/v2.2.2/pandas/core/interchange/from_dataframe.py#L33-L73

            data = res.__dataframe__()

            await self.send(
                {
                    "type": "output_value",
                    **(id_fields),
                    **(key_fields),
                    "__dataframe__": {
                        "num_columns": data.num_columns(),
                        "num_rows": data.num_rows(),
                    },
                }
            )
            return

        if isinstance(res, Figure) or (
            hasattr(res, "figure") and isinstance(res.figure, Figure)
        ):
            await self.send(
                {
                    "type": "output_value",
                    **(id_fields),
                    **(key_fields),
                    "webp": res,
                }
            )
            return

        data = pprint.pformat(res)
        await self.send(
            {
                "type": "output_value",
                **(id_fields),
                **(key_fields),
                "string": data[:10000],
            }
        )

    async def send_globals_summary(self) -> None:
        summary = {}
        for key, value in self.k_globals.items():
            if isinstance(value, Signal):
                value = value.sample()

            if isinstance(value, pd.DataFrame):
                summary[key] = {
                    "type": "DataFrame",
                    "columns": list(value.columns)[:50],
                    "dtypes": {
                        str(k): str(v) for k, v in list(value.dtypes.items())[:50]
                    },
                    "column_preview_truncated": len(value.columns) > 50,
                    "shape": value.shape,
                }
            elif isinstance(value, pd.Series):
                summary[key] = {
                    "type": "Series",
                    "dtype": str(value.dtype),
                    "shape": value.shape,
                }
            else:
                summary[key] = {"type": type(value).__name__}

        await self.send({"type": "globals_summary", "summary": summary})

    async def upload_ldata(
        self,
        *,
        dst: str,
        key: str,
        viewer_id: str | None,
        cell_id: str | None,
        filename: str | None,
    ) -> None:
        # todo(rteqs): figure out how to get value without going through reactive context
        df = self.k_globals[key]

        pagination_settings = self.lookup_pagination_settings(
            cell_id=cell_id, viewer_id=viewer_id, source_key=key
        )

        if df is None or not isinstance(df, pd.DataFrame):
            raise ValueError(
                "viewer does not exists or variable is not a pandas DataFrame"
            )

        res = filter_and_sort(df=df, pagination_settings=pagination_settings)

        tmp_dir = Path.home() / ".latch" / "plots"
        tmp_dir.mkdir(parents=True, exist_ok=True)

        name = filename if filename is not None else key
        local_path = tmp_dir / f"./{name}.csv"
        res.to_csv(local_path, index=True)

        if not local_path.exists():
            raise RuntimeError("unable to save dataframe to csv")

        # todo(rteqs): stream directly to LData without temp file
        LPath(urljoins(dst, local_path.name)).upload_from(local_path)

    async def accept(self) -> None:
        # print("[kernel] accept")
        msg = await self.conn.recv()
        # print("[kernel] <", msg)

        if msg["type"] == "init":
            self.cell_output_selections = msg["cell_output_selections"]
            self.plot_data_selections = msg["plot_data_selections"]
            self.plot_configs = msg["plot_configs"]
            self.session_snapshot_mode = msg["session_snapshot_mode"]

            if self.session_snapshot_mode:
                await self.load_kernel_snapshot()

            viewer_cell_data = msg["viewer_cell_data"]
            for cell_id, data in viewer_cell_data.items():
                self.viewer_cell_selections[cell_id] = (
                    data["source"][0],
                    data["source"][1],
                )

                for k, v in data["pagination_settings"].items():
                    setattr(
                        self.viewer_pagination_settings[cell_id][data["source"][0]],
                        k,
                        v,
                    )

            for state_raw in msg["widget_states"].values():
                try:
                    state: dict[str, WidgetState] = orjson.loads(state_raw)
                except orjson.JSONDecodeError:
                    continue

                for k, v in state.items():
                    if "value" not in v:
                        continue

                    sig = self.widget_signals.get(k)
                    if sig is None:
                        self.widget_signals[k] = Signal(v["value"])
                    else:
                        sig._value = v["value"]

            async with ctx.transaction:
                for viewer_id, (
                    data_id,
                    key_type,
                ) in self.viewer_cell_selections.items():
                    key = f"df_{viewer_id}"

                    df: DataFrame | None = None
                    if key_type == "ldata_node_id":
                        path_str = f"latch://{data_id}.node"
                        presigned_url = await get_presigned_url(path_str)

                        if data_id not in self.ldata_dataframes:
                            self.ldata_dataframes[data_id] = pd.read_csv(
                                presigned_url, sep=None, engine="python"
                            )

                        df = self.ldata_dataframes[data_id]

                    elif key_type == "registry_table_id":
                        table = Table(id=data_id)
                        table_df = table.get_dataframe()

                        if data_id not in self.registry_dataframes:
                            self.registry_dataframes[data_id] = table_df

                        df = self.registry_dataframes[data_id]

                    elif key_type == "url":
                        if data_id not in self.url_dataframes:
                            self.url_dataframes[data_id] = pd.read_csv(
                                data_id, sep=None, engine="python"
                            )

                        df = self.url_dataframes[data_id]

                    if df is not None:
                        pagination_settings = self.lookup_pagination_settings(
                            viewer_id=viewer_id, source_key=data_id
                        )
                        self.k_globals[key] = filter_and_sort(
                            df=df, pagination_settings=pagination_settings
                        )

            return

        if msg["type"] == "debug_state":
            await self.send({"type": "debug_state", "data": self.debug_state()})
            return

        if msg["type"] == "run_cell":
            await self.exec(cell_id=msg["cell_id"], code=msg["code"])
            return

        if msg["type"] == "dispose_cell":
            cell_id = msg["cell_id"]

            node = self.cell_rnodes.get(cell_id)
            if node is not None:
                node.dispose()
                del self.cell_rnodes[cell_id]
                del self.cell_status[cell_id]

            return

        if msg["type"] == "get_plot_data":
            self.plot_data_selections[msg["plot_id"]] = msg["key"]

            await self.send_plot_data(msg["plot_id"], msg["key"], msg.get("config"))

        if msg["type"] == "get_global":
            pagination_settings = {
                setting_name: msg.get(setting_name, default)
                for setting_name, default in {
                    "page_size": 25,
                    "page_idx": 0,
                    "row_filters": [],
                    "sort_settings": None,
                    "selections": None,
                }.items()
            }

            if "cell_id" in msg:
                self.cell_output_selections[msg["cell_id"]] = msg["key"]
                for k, v in pagination_settings.items():
                    setattr(
                        self.cell_pagination_settings[msg["cell_id"]][msg["key"]], k, v
                    )
                await self.send_output_value(msg["key"], cell_id=msg["cell_id"])

            if "viewer_id" in msg:
                viewer_id = msg["viewer_id"]

                key_fields: dict[KeyType, str] | None = None

                if "key" in msg:
                    key_fields = {"key": msg["key"]}

                elif "ldata_node_id" in msg:
                    ldata_node_id = msg["ldata_node_id"]
                    path_str = f"latch://{ldata_node_id}.node"

                    if ldata_node_id not in self.ldata_dataframes:
                        presigned_url = await get_presigned_url(path_str)
                        self.ldata_dataframes[ldata_node_id] = pd.read_csv(
                            presigned_url, sep=None, engine="python"
                        )

                    key_fields = {"ldata_node_id": ldata_node_id}

                elif "registry_table_id" in msg:
                    registry_table_id = msg["registry_table_id"]
                    table = Table(id=registry_table_id)
                    table_df = table.get_dataframe()

                    if registry_table_id not in self.registry_dataframes:
                        self.registry_dataframes[registry_table_id] = table_df

                    key_fields = {"registry_table_id": registry_table_id}

                elif "url" in msg:
                    url = msg["url"]
                    if url not in self.url_dataframes:
                        self.url_dataframes[url] = pd.read_csv(
                            url, sep=None, engine="python"
                        )

                    key_fields = {"url": url}

                else:
                    raise RuntimeError(
                        "Requested value without key, ldata_node_id, registry_table_id or url"
                    )

                assert key_fields is not None
                assert len(key_fields) == 1

                key_type, key = next(iter(key_fields.items()))
                self.viewer_cell_selections[viewer_id] = (key, key_type)

                for k, v in pagination_settings.items():
                    setattr(
                        self.viewer_pagination_settings[msg["viewer_id"]][key], k, v
                    )

                await self.send_output_value(
                    **(key_fields), viewer_id=msg.get("viewer_id")
                )

                await self.send_global_updates()

        if msg["type"] == "set_widget_value":
            for w_key, payload in msg["data"].items():
                try:
                    if w_key not in self.widget_signals:
                        continue

                    async with ctx.transaction:
                        self.widget_signals[w_key](
                            orjson.loads(payload), _ui_update=True
                        )
                except Exception:
                    traceback.print_exc()
                    continue

            return

        if msg["type"] == "globals_summary":
            await self.send_globals_summary()
            return

        if msg["type"] == "upload_ldata":
            await self.upload_ldata(
                dst=msg["dst"],
                key=msg["key"],
                viewer_id=msg.get("viewer_id"),
                cell_id=msg.get("cell_id"),
                filename=msg.get("filename"),
            )

            await self.send({"type": "upload_ldata"})
            return

<<<<<<< HEAD
        if msg["type"] == "save_kernel_snapshot":
            await self.save_kernel_snapshot()
=======
        if msg["type"] == "ann_data":
            await self.send(handle_ann_data_widget_message(msg))
>>>>>>> c0edea2a
            return


loop: asyncio.AbstractEventLoop | None = None
shutdown_requested = False


def sigterm_handler(signum: int, frame: FrameType | None) -> None:
    for t in asyncio.all_tasks(loop):
        t.cancel("SIGTERM")

    # try to exit using KeyboardInterrupt
    signal.raise_signal(signal.SIGINT)


async def main() -> None:
    global loop
    loop = asyncio.get_running_loop()

    signal.signal(signal.SIGTERM, sigterm_handler)

    sock = socket.socket(family=socket.AF_UNIX, fileno=int(sys.argv[-1]))
    sock.setblocking(False)

    # note(maximsmol): DO NOT LET THESE GET GARBAGE COLLECTED
    # the interpreter will crash if that happens apparently
    old_stdout = sys.stdout
    old_stderr = sys.stderr

    socket_io_thread = SocketIoThread(socket=sock)
    socket_io_thread.start()
    try:
        socket_io_thread.initialized.wait()

        k = Kernel(conn=socket_io_thread)
        _inject.kernel = k

        sys.stdout = text_socket_writer(
            SocketWriter(conn=k.conn, kernel=k, name="stdout", loop=loop)
        )
        sys.stderr = text_socket_writer(
            SocketWriter(conn=k.conn, kernel=k, name="stderr", loop=loop)
        )

        await k.send({"type": "ready"})

        while not shutdown_requested:
            try:
                await k.accept()
            except Exception:
                traceback.print_exc()
                continue

        print("Kernel shutting down...")
    finally:
        socket_io_thread.shutdown.set()
        socket_io_thread.join()

        sys.stdout = old_stdout
        sys.stderr = old_stderr


if __name__ == "__main__":
    if sys.platform == "linux":
        from ctypes import CDLL

        libc = CDLL("libc.so.6")
        PR_SET_NAME = 15  # https://github.com/torvalds/linux/blob/2df0c02dab829dd89360d98a8a1abaa026ef5798/include/uapi/linux/prctl.h#L56
        libc.prctl(PR_SET_NAME, b"kernel")

    asyncio.run(main())<|MERGE_RESOLUTION|>--- conflicted
+++ resolved
@@ -33,7 +33,8 @@
 from latch.registry.table import Table
 from latch_cli.utils import urljoins
 from lplots import _inject
-<<<<<<< HEAD
+from lplots.ann_data import auto_install
+from lplots.ann_data.process_message import handle_ann_data_widget_message
 from lplots.persistence import (
     SerializedNode,
     SerializedSignal,
@@ -43,11 +44,6 @@
     unable_to_unserialize_symbol,
 )
 from lplots.reactive import Node, Signal, ctx, live_nodes, live_signals
-=======
-from lplots.ann_data import auto_install
-from lplots.ann_data.process_message import handle_ann_data_widget_message
-from lplots.reactive import Node, Signal, ctx
->>>>>>> c0edea2a
 from lplots.themes import graphpad_inspired_theme
 from lplots.utils.nothing import Nothing
 from lplots.widgets._emit import WidgetState
@@ -543,17 +539,11 @@
     registry_dataframes: dict[str, DataFrame] = field(default_factory=dict)
     url_dataframes: dict[str, DataFrame] = field(default_factory=dict)
 
-<<<<<<< HEAD
-    cell_pagination_settings: defaultdict[
-        str, defaultdict[str, PaginationSettings]
-    ] = field(default_factory=pagination_settings_dict_factory)
-=======
     ann_data_objects: dict[str, ad.AnnData] = field(default_factory=dict)
 
     cell_pagination_settings: defaultdict[str, defaultdict[str, PaginationSettings]] = (
         field(default_factory=pagination_settings_dict_factory)
     )
->>>>>>> c0edea2a
     viewer_pagination_settings: defaultdict[
         str, defaultdict[str, PaginationSettings]
     ] = field(default_factory=pagination_settings_dict_factory)
@@ -1600,13 +1590,12 @@
             await self.send({"type": "upload_ldata"})
             return
 
-<<<<<<< HEAD
         if msg["type"] == "save_kernel_snapshot":
             await self.save_kernel_snapshot()
-=======
+            return
+
         if msg["type"] == "ann_data":
             await self.send(handle_ann_data_widget_message(msg))
->>>>>>> c0edea2a
             return
 
 
