--- conflicted
+++ resolved
@@ -18,11 +18,8 @@
 import numpy as np
 import orjson
 import pandas as pd
-<<<<<<< HEAD
+import plotly.io._json as pio_json
 from duckdb import DuckDBPyConnection
-=======
-import plotly.io._json as pio_json
->>>>>>> 73cf06a6
 from latch.registry.table import Table
 from lplots import _inject
 from lplots.reactive import Node, Signal, ctx
@@ -36,8 +33,8 @@
 
 sys.path.append(str(Path(__file__).parent.absolute()))
 from socketio import SocketIo
-from subsample import PlotConfig, downsample_df, initialize_duckdb
-from utils import get_presigned_url
+from subsample import downsample_df, initialize_duckdb
+from utils import PlotConfig, get_presigned_url
 
 if TYPE_CHECKING:
     from numpy.typing import NDArray
@@ -796,42 +793,25 @@
             )
             return
 
-<<<<<<< HEAD
+        if hasattr(res, "compute"):
+            # Dask support
+            res = res.compute()
+
+        if isinstance(res, Series):
+            res = pd.DataFrame(res)
+
         if isinstance(res, DataFrame):
             msg = {
                 "type": "plot_data",
                 "plot_id": plot_id,
                 "key": key,
                 "dataframe_json": {"schema": build_table_schema(res, version=False)},
-=======
-        # todo(maximsmol): handle subsampling
-
-        if hasattr(res, "compute"):
-            # Dask support
-            res = res.compute()
-
-        if isinstance(res, Series):
-            res = pd.DataFrame(res)
-
-        await self.send(
-            {
-                "type": "plot_data",
-                "plot_id": plot_id,
-                "key": key,
-                "dataframe_json": {
-                    "schema": build_table_schema(res, version=False),
-                    # todo(maximsmol): get rid of the json reload
-                    "data": orjson.loads(
-                        res.to_json(orient="split", date_format="iso")
-                    ),
-                },
->>>>>>> 73cf06a6
             }
 
             df_size_mb = res.memory_usage(index=True, deep=True).sum() / 10**6
 
             if df_size_mb <= 10:
-                msg["dataframe_json"]["data"] = json.loads(
+                msg["dataframe_json"]["data"] = orjson.loads(
                     res.to_json(orient="split", date_format="iso")
                 )
 
@@ -848,7 +828,7 @@
                 # todo(rteqs): this is kinda dumb but we need a way to still plot non scatter plot without sending the whole dataframe
                 for trace in config.get("traces", []):
                     if trace["type"] != "scattergl" and trace["type"] != "scatter":
-                        msg["dataframe_json"]["data"] = json.loads(
+                        msg["dataframe_json"]["data"] = orjson.loads(
                             res.to_json(orient="split", date_format="iso")
                         )
                         break
@@ -923,13 +903,9 @@
             return
 
         if hasattr(res, "iloc"):
-<<<<<<< HEAD
-            # todo(rteqs): handle series types. currently broken
-=======
             if isinstance(res, Series):
                 res = pd.DataFrame(res)
 
->>>>>>> 73cf06a6
             pagination_settings = self.lookup_pagination_settings(
                 cell_id=cell_id,
                 viewer_id=viewer_id,
