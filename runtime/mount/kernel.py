import ast
import asyncio
import base64
import math
import pprint
import re
import signal
import socket
import sys
import traceback
from collections import defaultdict
from dataclasses import asdict, dataclass, field
from io import TextIOWrapper
from pathlib import Path
from traceback import format_exc
from types import FrameType
from typing import TYPE_CHECKING, Any, Literal, TypedDict, TypeVar

import dill
import numpy as np
import orjson
import pandas as pd
import plotly.io as pio
import plotly.io._json as pio_json
from duckdb import DuckDBPyConnection
from latch.ldata.path import LPath
from latch.registry.table import Table
from lplots import _inject
from lplots.persistence import unserial_symbol
from lplots.reactive import Node, Signal, ctx, stub_node_noop
from lplots.themes import graphpad_inspired_theme
from lplots.utils.nothing import Nothing
from lplots.widgets._emit import WidgetState
from matplotlib.figure import Figure
from pandas import DataFrame, Index, MultiIndex, Series
from pandas.io.json._table_schema import build_table_schema
from plotly.basedatatypes import BaseFigure
from plotly_utils.precalc_box import precalc_box
from plotly_utils.precalc_violin import precalc_violin
from socketio_thread import SocketIoThread
from stdio_over_socket import SocketWriter, text_socket_writer

sys.path.append(str(Path(__file__).parent.absolute()))
from subsample import downsample_df, initialize_duckdb
from utils import PlotConfig, get_presigned_url

if TYPE_CHECKING:
    from numpy.typing import NDArray

sys.path.pop()

assert isinstance(sys.stdout, TextIOWrapper)
sys.stdout.reconfigure(line_buffering=True)

assert isinstance(sys.stderr, TextIOWrapper)
sys.stderr.reconfigure(line_buffering=True)

K = TypeVar("K")
V = TypeVar("V")


class SortSetting(TypedDict):
    columnId: str
    direction: Literal["asc", "desc"]


class StringFilter(TypedDict):
    type: Literal["string"]
    value: str


class NumberFilter(TypedDict):
    type: Literal["number"]
    value: int | float


class BooleanFilter(TypedDict):
    type: Literal["boolean"]
    value: bool


class DatetimeFilter(TypedDict):
    type: Literal["datetime"]
    value: int


class ArrayFilter(TypedDict):
    type: Literal["array"]
    value: list["FilterValue"]


FilterValue = StringFilter | NumberFilter | BooleanFilter | DatetimeFilter | ArrayFilter

FilterOpCode = Literal[
    "empty",
    "=",
    ">=",
    "<=",
    "regex-contains",
    "regex-starts-with",
    "regex-ends-with",
    "one-of",
]


class FilterOperatorOptions(TypedDict):
    caseInsensitive: bool
    negate: bool


class FilterOperator(TypedDict):
    opcode: FilterOpCode
    options: FilterOperatorOptions


class Filter(TypedDict):
    columnId: str
    value: FilterValue
    operator: FilterOperator


ColSelections = tuple[str, list[str | int | float]]
DataframeSelections = list[tuple[ColSelections, ColSelections]]


@dataclass
class PaginationSettings:
    page_size: int = 25
    page_idx: int = 0
    sort_settings: SortSetting | None = None
    row_filters: list[Filter] | None = None
    selections: DataframeSelections | None = None


class TracedDict(dict[str, Signal[object] | object]):
    touched: set[str]
    removed: set[str]

    dataframes: Signal[set[str]]

    item_write_counter: defaultdict[str, int]
    duckdb: DuckDBPyConnection

    def __init__(self, duckdb: DuckDBPyConnection) -> None:
        self.touched = set()
        self.removed = set()

        self.dataframes = Signal(set())
        self.item_write_counter = defaultdict(int)
        self.duckdb = duckdb

    def __getitem__(self, __key: str) -> object:
        if __key == "__builtins__":
            return super().__getitem__("__builtins__")

        return self.getitem_signal(__key).sample()

    def getitem_signal(self, __key: str) -> Signal[object]:
        return super().__getitem__(__key)

    def get_signal(self, __key: str) -> Signal[object] | None:
        if __key not in self:
            return None

        return self.getitem_signal(__key)

    def __setitem__(self, __key: str, __value: object) -> None:
        self.touched.add(__key)
        self.item_write_counter[__key] += 1

        if __key == "__builtins__":
            return super().__setitem__(__key, __value)

        dfs = self.dataframes.sample()
        if hasattr(__value, "iloc") and __key not in dfs:
            dfs.add(__key)
            self.dataframes(dfs)

        if __key in self:
            sig = super().__getitem__(__key)

            old = sig.sample()
            if isinstance(__value, Signal) and isinstance(old, Signal):
                # allow simply setting `sig = Signal(val)`
                # without having to check `if "sig" in globals()`
                # to define a signal without losing its subscribers on re-runs
                old(__value.sample())
                return None

            sig(__value)
            sig._apply_updates()
            return None

        return super().__setitem__(__key, Signal(__value))

    def __delitem__(self, __key: str) -> None:
        self.touched.add(__key)
        self.removed.add(__key)
        if __key in self.item_write_counter:
            del self.item_write_counter[__key]

        dfs = self.dataframes.sample()
        if __key in dfs:
            dfs.remove(__key)
            self.dataframes(dfs)

        return super().__delitem__(__key)

    def clear(self) -> None:
        self.touched.clear()
        self.removed.clear()
        self.item_write_counter.clear()

    @property
    def available(self) -> set[str]:
        return self.touched - self.removed


class ExitException(Exception): ...


KeyType = Literal["key", "ldata_node_id", "registry_table_id", "url"]


def cell_exit(code: int = 0) -> None:
    raise ExitException


def cell_interrupt(code: int = 0) -> None:
    raise KeyboardInterrupt


leading_digits_and_dash = re.compile(r"^\d+-")


def remove_leading_digits_and_dash(col_raw: str) -> str:
    return re.sub(leading_digits_and_dash, "", col_raw)


multi_index_col_name = re.compile(r"^level_\d+$")


def is_multi_index_col(col: str) -> bool:
    return re.match(multi_index_col_name, col) is not None


def filter_dataframe(
    df: DataFrame, col: str, op: FilterOperator, filter: FilterValue
) -> DataFrame:
    options: FilterOperatorOptions = op.get("options", {})
    case_insensitive = options.get("case_insensitive", False)
    negate = options.get("negate", False)

    opcode = op.get("opcode")
    filter_type = filter.get("type")
    filter_value = filter.get("value")

    col_vals: Series[Any] | Index[Any] | None = None
    if col == "index":
        col_vals = df.index
    elif is_multi_index_col(col) and isinstance(df.index, MultiIndex):
        level = int(col.split("_")[-1])
        col_vals = df.index.get_level_values(level)
    elif col in df.index.names:
        col_vals = df.index.get_level_values(col)
    else:
        if col not in df:
            return df

        col_vals = df[col]

    if opcode == "empty":
        return df[col_vals.notna() & (col_vals != "")]

    mask: Series[bool] | NDArray[np.bool] | None = None

    if opcode == "=":
        if np.issubdtype(col_vals.dtype.type, np.floating):
            mask = np.isclose(col_vals, np.array(filter_value))
        else:
            mask = col_vals == filter_value

    elif filter_type in {"number", "datetime"}:
        if opcode == ">=":
            mask = col_vals >= filter_value

        elif opcode == "<=":
            mask = col_vals <= filter_value

    elif filter_type == "string":
        assert isinstance(filter_value, str)

        # todo(rteqs): remove casting after we clean up frontend's mess
        if opcode == "regex-contains":
            mask = col_vals.astype(str).str.contains(
                filter_value, case=case_insensitive
            )

        elif opcode == "regex-starts-with":
            mask = col_vals.astype(str).str.startswith(filter_value)

        elif opcode == "regex-ends-with":
            mask = col_vals.astype(str).str.endswith(filter_value)

    elif filter_type == "array" and opcode == "one-of":
        assert isinstance(filter_value, list)

        if np.issubdtype(col_vals.dtype.type, np.floating):
            mask = np.zeros(len(df), dtype=bool)
            for val in filter_value:
                mask |= np.isclose(col_vals, np.array(val.get("value")))

        else:
            filter_value = [val.get("value") for val in filter_value]
            mask = col_vals.isin(filter_value)

    if negate and mask is not None:
        mask = ~mask

    res = df[mask]
    if TYPE_CHECKING:
        assert isinstance(res, DataFrame)

    return res


def filter_dataframe_by_selections(
    df: DataFrame, col: str, selections: list
) -> "DataFrame | Series[bool] | NDArray[np.bool]":
    if col not in df:
        return np.ones(len(df), dtype=bool)

    if np.issubdtype(df[col].dtype.type, np.floating):
        mask = np.zeros(len(df), dtype=bool)
        for sel in selections:
            mask |= np.isclose(df[col], sel)
        return mask

    return df[col].isin(selections)


def filter_and_sort(
    *, df: DataFrame, pagination_settings: PaginationSettings
) -> DataFrame:
    row_filters = pagination_settings.row_filters
    sort_settings = pagination_settings.sort_settings
    selections = pagination_settings.selections

    if row_filters is not None:
        for rf in row_filters:
            col_raw = rf.get("columnId")
            col = remove_leading_digits_and_dash(col_raw)
            op = rf.get("operator")
            value = rf.get("value")
            df = filter_dataframe(df, col, op, value)

    if (
        sort_settings is not None
        and "direction" in sort_settings
        and "columnId" in sort_settings
    ):
        direction = sort_settings.get("direction")
        col_raw = sort_settings.get("columnId")

        is_asc = direction == "asc"
        col = remove_leading_digits_and_dash(col_raw)

        if col == "index":
            df = df.sort_index(ascending=is_asc)
        elif is_multi_index_col(col) and isinstance(df.index, MultiIndex):
            df = df.sort_index(level=int(col.split("_")[-1]), ascending=is_asc)
        elif col in df.index.names:
            df = df.sort_index(level=col, ascending=is_asc)
        elif col in df:
            df = df.sort_values(by=col, ascending=is_asc)

    if selections is not None:
        if len(selections) == 0:
            df = pd.DataFrame()

        mask = np.zeros(len(df), dtype=bool)
        for trace in selections:
            sub_mask = np.ones(len(df), dtype=bool)
            for col, sel in trace:
                if col == "index":
                    sub_mask &= df.index.isin(sel)
                elif is_multi_index_col(col) and isinstance(df.index, MultiIndex):
                    level = int(col.split("_")[-1])
                    sub_mask &= df.index.get_level_values(level).isin(sel)
                elif col in df.index.names:
                    sub_mask &= df.index.get_level_values(col).isin(sel)
                else:
                    sub_mask &= filter_dataframe_by_selections(df, col, sel)
            mask |= sub_mask
        df = df[mask]

    return df


def paginate(*, df: DataFrame, pagination_settings: PaginationSettings) -> DataFrame:
    page_size = pagination_settings.page_size
    page_idx = pagination_settings.page_idx

    num_pages = math.ceil(len(df) / page_size)

    # if requested page index is out of bounds after filtering
    page_idx = max(0, page_idx)
    page_idx = min(page_idx, num_pages - 1)

    y = page_idx * page_size
    h = page_size

    # todo(rteqs): handle wide dataframes
    x = 0
    w = 100

    if hasattr(df, "compute"):
        # to support Dask and similar datasets which cannot index on rows
        data = df.iloc[:, x : x + w].head(w)
    else:
        data = df.iloc[y : y + h, x : x + w]

    return data


def pagination_settings_dict_factory() -> (
    defaultdict[str, defaultdict[str, PaginationSettings]]
):
    return defaultdict(lambda: defaultdict(PaginationSettings))


class DfJsonSplitFormat(TypedDict):
    columns: list[str]
    index: list[Any] | None
    data: list[list[Any]]


@dataclass
class CategorizedCellOutputs:
    all: list[str] = field(default_factory=list)
    dfs: list[str] = field(default_factory=list)
    figures: list[str] = field(default_factory=list)
    static_figures: list[str] = field(default_factory=list)


def serialize_plotly_figure(x: BaseFigure) -> object:
    res = x.to_dict()

    for trace in res["data"]:
        try:
            if trace["type"] == "box":
                precalc_box(trace)
            elif trace["type"] == "violin":
                precalc_violin(trace)
            elif trace["type"] == "scatter":
                trace["type"] = "scattergl"
        except Exception:
            traceback.print_exc()

    modules = {
        "sage_all": pio_json.get_module("sage.all", should_load=False),
        "np": pio_json.get_module("numpy", should_load=False),
        "pd": pio_json.get_module("pandas", should_load=False),
        "image": pio_json.get_module("PIL.Image", should_load=False),
    }

    # note(maximsmol): plotly itself does a bunch of escaping to avoid XSS
    # when embedding directly into HTML. we never do that so we don't care
    return pio_json.clean_to_json_compatible(res, modules=modules)


stored_dependency_path = Path.home() / ".cache/plots-faas/latest.json"


@dataclass(kw_only=True)
class Kernel:
    conn: SocketIoThread

    cell_seq = 0
    cell_rnodes: dict[str, Node] = field(default_factory=dict)
    k_globals: TracedDict = field(init=False)
    cell_status: dict[str, str] = field(default_factory=dict)

    active_cell: str | None = None

    widget_signals: dict[str, Signal[Any]] = field(default_factory=dict)
    nodes_with_widgets: dict[int, Node] = field(default_factory=dict)

    cell_output_selections: dict[str, str] = field(default_factory=dict)
    viewer_cell_selections: dict[str, tuple[str, KeyType]] = field(default_factory=dict)
    plot_data_selections: dict[str, str] = field(default_factory=dict)

    ldata_dataframes: dict[str, DataFrame] = field(default_factory=dict)
    registry_dataframes: dict[str, DataFrame] = field(default_factory=dict)
    url_dataframes: dict[str, DataFrame] = field(default_factory=dict)

    cell_pagination_settings: defaultdict[str, defaultdict[str, PaginationSettings]] = (
        field(default_factory=pagination_settings_dict_factory)
    )
    viewer_pagination_settings: defaultdict[
        str, defaultdict[str, PaginationSettings]
    ] = field(default_factory=pagination_settings_dict_factory)

    plot_configs: dict[str, PlotConfig | None] = field(default_factory=dict)
    duckdb: DuckDBPyConnection = field(default=initialize_duckdb())

    def __post_init__(self) -> None:
        self.k_globals = TracedDict(self.duckdb)
        self.k_globals["exit"] = cell_exit
        self.k_globals.clear()
        pio.templates["graphpad_inspired_theme"] = graphpad_inspired_theme()

        signal.signal(
            signal.SIGINT,
            lambda signum, frame: cell_interrupt()
            if self.active_cell is not None
            and self.cell_status[self.active_cell] == "running"
            else None,
        )

    def debug_state(self) -> dict[str, object]:
        return {
            "cell_seq": self.cell_seq,
            "cell_rnodes": {k: v.debug_state() for k, v in self.cell_rnodes.items()},
            "k_globals": {
                "touched": list(self.k_globals.touched),
                "removed": list(self.k_globals.removed),
                "dataframes": list(self.k_globals.dataframes.sample()),
            },
            "cell_status": self.cell_status,
            "active_cell": self.active_cell,
            "widget_signals": {k: repr(v) for k, v in self.widget_signals.items()},
            "nodes_with_widgets": {
                str(k): v.debug_state() for k, v in self.nodes_with_widgets.items()
            },
            "cell_output_selections": self.cell_output_selections,
            "viewer_cell_selections": self.viewer_cell_selections,
            "plot_data_selections": self.plot_data_selections,
            "cell_pagination_settings": {
                cell_id: {k: asdict(settings) for k, settings in d.items()}
                for cell_id, d in self.cell_pagination_settings.items()
            },
            "viewer_pagination_settings": {
                viewer_id: {k: asdict(settings) for k, settings in d.items()}
                for viewer_id, d in self.viewer_pagination_settings.items()
            },
            "ldata_dataframes": list(self.ldata_dataframes.keys()),
            "registry_dataframes": list(self.registry_dataframes.keys()),
            "url_dataframes": list(self.url_dataframes.keys()),
            "plot_configs": self.plot_configs,
        }

    async def set_active_cell(self, cell_id: str) -> None:
        self.active_cell = cell_id

        # todo(maximsmol): huge hack to make sure runtime has time to read
        # our std streams before we ask for active cell to be switched
        #
        # we need to instead overwrite stdout/stderr with a thing that appends
        # headers indicating the active cell
        sys.stdout.flush()
        sys.stderr.flush()
        await asyncio.sleep(0.1)

        self.cell_seq += 1
        await self.send(
            {"type": "start_cell", "cell_id": cell_id, "run_sequencer": self.cell_seq}
        )

    async def send_global_updates(self) -> None:
        async with asyncio.TaskGroup() as tg:
            for cell_id, key in self.cell_output_selections.items():
                if key not in self.k_globals.available:
                    continue

                tg.create_task(self.send_output_value(key, cell_id=cell_id))

            # note: plots with filter tables have two layers of indirection.
            # key -> controlling viewer -> viewer
            touched_viewers = {
                f"df_{viewer_id}"
                for viewer_id, sources in self.viewer_pagination_settings.items()
                if any(key in self.k_globals.available for key in sources)
            }
            touched_viewers |= {
                f"df_{viewer_id}"
                for viewer_id, sources in self.viewer_pagination_settings.items()
                if any(key in touched_viewers for key in sources)
            }

            for viewer_id, (key, key_type) in self.viewer_cell_selections.items():
                if key not in self.k_globals.available and key not in touched_viewers:
                    continue

                if key_type == "key":
                    tg.create_task(self.send_output_value(key, viewer_id=viewer_id))
                elif key_type == "ldata_node_id":
                    tg.create_task(
                        self.send_output_value(ldata_node_id=key, viewer_id=viewer_id)
                    )
                elif key_type == "registry_table_id":
                    tg.create_task(
                        self.send_output_value(
                            registry_table_id=key, viewer_id=viewer_id
                        )
                    )
                elif key_type == "url":
                    tg.create_task(self.send_output_value(url=key, viewer_id=viewer_id))

            for plot_id, key in self.plot_data_selections.items():
                if key not in self.k_globals.available and key not in touched_viewers:
                    continue

                tg.create_task(self.send_plot_data(plot_id, key))

            tg.create_task(self.send_globals_summary())

    async def on_tick_finished(self, updated_signals: dict[int, Signal]) -> None:
        # todo(maximsmol): this can be optimizied
        # 1. we can just update nodes that actually re-ran last tick instead of everything
        # 2. we can pre-compute nww_by_cell

        nww_by_cell = {
            cell_id: [
                x for x in self.nodes_with_widgets.values() if x.cell_id == cell_id
            ]
            for cell_id in self.cell_rnodes
        }

        updated_widgets: set[str] = set()

        unused_signals: set[str] = set(self.widget_signals.keys())
        for cell_id in self.cell_rnodes:
            res: dict[str, WidgetState] = {}

            for n in nww_by_cell[cell_id]:
                path = n.name_path()
                for k, v in n.widget_states.items():
                    abs_k = f"{path}/{k}"
                    res[abs_k] = {**v}

                    if abs_k not in self.widget_signals:
                        continue
                    unused_signals.remove(abs_k)

                    sig = self.widget_signals[abs_k]
                    if sig.id in updated_signals:
                        updated_widgets.add(abs_k)

                    val = sig.sample()
                    if val is Nothing.x:
                        continue

                    res[abs_k]["value"] = val
            if self.cell_status[cell_id] == "error":
                # skip errored cells to avoid clobbering widget state
                # must be here so that we update unused_signals properly
                # todo(maximsmol): optimize
                continue

            await self.send(
                {
                    "type": "cell_widgets",
                    "cell_id": cell_id,
                    "widget_state": res,
                    "updated_widgets": list(updated_widgets),
                }
            )

        self.serialize_dependencies()
        # fixme(rteqs): cleanup signals in some other way. the below does not work because widget signals
        # are restored on `init` but there are no corresponding `rnodes`
        # for x in unused_signals:
        #     del self.widget_signals[x]

<<<<<<< HEAD
    def serialize_dependencies(self) -> None:
        serialized_nodes = {}
        serialized_signals = {}
        for nid, node in self.cell_rnodes.items():
            serialized_nodes[nid] = node.serialize()
            for sid, sig in node.signals.items():
                if sid not in serialized_signals:
                    serialized_signals[sid] = sig.serialize()

        serialized_depens = {
            "serialized_nodes": serialized_nodes,
            "serialized_signals": serialized_signals,
            "widget_signals": {k: v.id for k, v in self.widget_signals.items()},
            "nodes_with_widgets": list(self.nodes_with_widgets.keys()),
            "cell_rnodes": list(self.cell_rnodes.keys()),
            "ldata_dataframes": {},
            "registry_dataframes": {},
            "url_dataframes": {},
        }

        stored_dependency_path.write_text(
            orjson.dumps(serialized_depens).decode("utf-8")
        )

    def load_dependencies(self) -> None:
        serialized_depens = orjson.loads(stored_dependency_path.read_text())
        serialized_nodes = serialized_depens["serialized_nodes"]
        serialized_signals = serialized_depens["serialized_signals"]

        nodes = {}
        signals = {}

        for nid, node in serialized_nodes.items():
            nodes[nid] = Node(
                f=stub_node_noop,
                code=node["code"],
                stale=node["stale"],
                signals={},
                cell_id=node["cell_id"],
                name=node["name"],
                parent=None,
                _id=node["id"],
            )

        for sid, sig in serialized_signals.items():
            try:
                value = dill.loads(base64.b64decode(sig["value"].encode("utf-8")))
            except Exception as e:
                # todo(kenny): handle
                value = unserial_symbol

            if value == unserial_symbol:
                signals[sid] = Signal(Nothing.x, name=sig["name"], _id=sig["id"])
            else:
                signals[sid] = Signal(value, name=sig["name"], _id=sig["id"])

        for nid, s_node in serialized_nodes.items():
            node = nodes[nid]

            node.signals = {x: signals.get(x) for x in s_node["signals"]}
            node.parent = nodes.get(s_node["parent"])

        for sid, s_signal in serialized_signals.items():
            signal = signals[sid]
            signal._listeners = {x: nodes.get(x) for x in s_signal["listeners"]}

        # plumb node parent, signals

    def get_widget_value(self, key: str) -> Signal[Any]:
=======
    def get_widget_value(self, key: str) -> Signal[object]:
>>>>>>> f2e52120
        assert ctx.cur_comp is not None

        key = f"{ctx.cur_comp.name_path()}/{key}"

        if key not in self.widget_signals:
            self.widget_signals[key] = Signal(Nothing.x, name=key)

        return self.widget_signals[key]

    def emit_widget(self, key: str, data: WidgetState) -> None:
        assert ctx.cur_comp is not None

        ctx.cur_comp.widget_states[key] = data
        self.nodes_with_widgets[ctx.cur_comp.id] = ctx.cur_comp

    def submit_widget_state(self) -> None:
        for s in ctx.updated_signals.values():
            s._apply_updates()

        self.conn.call_fut(self.on_tick_finished(ctx.signals_update_from_code)).result()

    def on_dispose(self, node: Node) -> None:
        if node.id not in self.nodes_with_widgets:
            return

        del self.nodes_with_widgets[node.id]

    def _cell_outputs(self) -> CategorizedCellOutputs:
        res = CategorizedCellOutputs()
        for x in self.k_globals.available:
            res.all.append(x)

            val = self.k_globals[x]
            if hasattr(val, "iloc"):
                res.dfs.append(x)

            if isinstance(val, BaseFigure):
                res.figures.append(x)

            if isinstance(val, Figure) or (
                hasattr(val, "figure") and isinstance(val.figure, Figure)
            ):
                res.static_figures.append(x)

        res.all.sort()
        res.dfs.sort()
        res.figures.sort()
        res.static_figures.sort()

        return res

    async def exec(self, *, cell_id: str, code: str) -> None:
        filename = f"<cell {cell_id}>"

        try:
            assert ctx.cur_comp is None
            assert not ctx.in_tx

            self.cell_status[cell_id] = "running"

            comp = self.cell_rnodes.get(cell_id)
            if comp is not None:
                comp.dispose()
                del self.cell_rnodes[cell_id]

            # https://stackoverflow.com/questions/33908794/get-value-of-last-expression-in-exec-call
            parsed = compile(
                source=code,
                filename=filename,
                mode="exec",
                flags=ast.PyCF_ONLY_AST | ast.PyCF_ALLOW_TOP_LEVEL_AWAIT,
            )

            stmts = list(ast.iter_child_nodes(parsed))
            if len(stmts) == 0:
                self.cell_status[cell_id] = "ok"
                self.k_globals.clear()
                await self.send_cell_result(cell_id)
                return

            async def x() -> None:
                try:
                    assert ctx.cur_comp is not None

                    self.cell_rnodes[cell_id] = ctx.cur_comp
                    self.k_globals.clear()

                    try:
                        res = eval(  # noqa: S307
                            compile(
                                parsed,
                                filename=filename,
                                mode="exec",
                                flags=ast.PyCF_ALLOW_TOP_LEVEL_AWAIT,
                            ),
                            self.k_globals,
                        )
                        if asyncio.iscoroutine(res):
                            res = await res
                    except ExitException:
                        ...

                    self.cell_status[cell_id] = "ok"
                    await self.send_cell_result(cell_id)

                except (KeyboardInterrupt, Exception):
                    self.cell_status[cell_id] = "error"
                    await self.send_cell_result(cell_id)

            x.__name__ = filename

            await self.set_active_cell(cell_id)
            await ctx.run(x, code, _cell_id=cell_id)

        except (KeyboardInterrupt, Exception):
            self.cell_status[cell_id] = "error"
            await self.send_cell_result(cell_id)

    async def send_cell_result(self, cell_id: str) -> None:
        await self.send_global_updates()

        outputs = sorted(self.k_globals.available)
        outputs = self._cell_outputs()

        msg = {
            "type": "cell_result",
            "cell_id": cell_id,
            "outputs": outputs.all,
            "dataframe_outputs": outputs.dfs,
            "figure_outputs": outputs.figures,
            "static_figure_outputs": outputs.static_figures,
        }
        if sys.exception() is not None:
            msg["exception"] = format_exc()

        await self.send(msg)

    async def send(self, msg: object) -> None:
        # print("[kernel] >", msg)
        await self.conn.send(msg)

    async def send_plot_data(
        self, plot_id: str, key: str, config: PlotConfig | None = None
    ) -> None:
        if config is not None and config == self.plot_configs.get(plot_id):
            return

        self.plot_configs[plot_id] = config

        res = self.k_globals[key]

        if isinstance(res, BaseFigure):
            await self.send(
                {
                    "type": "plot_data",
                    "plot_id": plot_id,
                    "key": key,
                    # todo(maximsmol): get rid of the json reload
                    "plotly_json": serialize_plotly_figure(res),
                }
            )
            return

        if not hasattr(res, "iloc"):
            await self.send(
                {
                    "type": "plot_data",
                    "plot_id": plot_id,
                    "key": key,
                    "error": "not a dataframe",
                }
            )
            return

        if hasattr(res, "compute"):
            # Dask support
            res = res.compute()

        if isinstance(res, Series):
            res = pd.DataFrame(res)

        if isinstance(res, DataFrame):
            msg = {
                "type": "plot_data",
                "plot_id": plot_id,
                "key": key,
                "dataframe_json": {"schema": build_table_schema(res, version=False)},
            }

            df_size_mb = res.memory_usage(index=True, deep=True).sum() / 10**6

            if df_size_mb <= 10:
                # todo(maximsmol): get rid of the json reload
                msg["dataframe_json"]["data"] = orjson.loads(
                    res.to_json(orient="split", date_format="iso")
                )

            elif self.duckdb is not None and config is not None:
                subsampled_data = await downsample_df(
                    self.duckdb,
                    key,
                    res,
                    config,
                    self.k_globals.item_write_counter[key],
                )
                msg["dataframe_json"]["subsampled_data"] = subsampled_data

                for trace in config.get("traces", []):
                    if trace["type"] != "scattergl" and trace["type"] != "scatter":
                        msg["dataframe_json"]["data"] = orjson.loads(
                            res.to_json(orient="split", date_format="iso")
                        )
                        break

            await self.send(msg)

    def lookup_pagination_settings(
        self,
        *,
        cell_id: str | None = None,
        viewer_id: str | None = None,
        source_key: str,
    ) -> PaginationSettings:
        if cell_id is not None:
            return self.cell_pagination_settings[cell_id][source_key]
        if viewer_id is not None:
            return self.viewer_pagination_settings[viewer_id][source_key]

        raise ValueError("Both cell_id and viewer_id are null")

    async def send_output_value(
        self,
        key: str | None = None,
        ldata_node_id: str | None = None,
        registry_table_id: str | None = None,
        url: str | None = None,
        *,
        cell_id: str | None = None,
        viewer_id: str | None = None,
    ) -> None:
        res: Any
        key_fields: dict[str, str] | None = None

        if key is not None:
            res = self.k_globals[key]
            key_fields = {"key": key}
        elif ldata_node_id is not None:
            res = self.ldata_dataframes[ldata_node_id]
            key_fields = {"ldata_node_id": ldata_node_id}
        elif registry_table_id is not None:
            res = self.registry_dataframes[registry_table_id]
            key_fields = {"registry_table_id": registry_table_id}
        elif url is not None:
            res = self.url_dataframes[url]
            key_fields = {"url": url}
        else:
            raise RuntimeError(
                "Requested value without key, ldata_node_id, registry_table_id or url"
            )

        id_fields: dict[str, str] | None = None
        if cell_id is not None:
            id_fields = {"cell_id": cell_id}

        if viewer_id is not None:
            id_fields = {"viewer_id": viewer_id}

        assert id_fields is not None
        assert key_fields is not None
        assert len(key_fields) == 1

        if isinstance(res, BaseFigure):
            await self.send(
                {
                    "type": "output_value",
                    **(id_fields),
                    **(key_fields),
                    "plotly_json": orjson.dumps(
                        serialize_plotly_figure(res), option=orjson.OPT_SERIALIZE_NUMPY
                    ).decode(),
                }
            )
            return

        if hasattr(res, "iloc"):
            if isinstance(res, Series):
                res = pd.DataFrame(res)

            pagination_settings = self.lookup_pagination_settings(
                cell_id=cell_id,
                viewer_id=viewer_id,
                source_key=next(iter(key_fields.values())),
            )
            sort_settings = pagination_settings.sort_settings
            row_filters = pagination_settings.row_filters

            res = filter_and_sort(df=res, pagination_settings=pagination_settings)

            if viewer_id is not None:
                async with ctx.transaction:
                    filtered_dataframe_name = f"df_{viewer_id}"
                    self.k_globals[filtered_dataframe_name] = res

            page_size = pagination_settings.page_size
            page_idx = pagination_settings.page_idx

            num_pages = math.ceil(len(res) / page_size)
            h = page_size

            data = paginate(df=res, pagination_settings=pagination_settings)

            # we don't want to repeat the column names
            # so we use the "split" format
            # but we still want the schema
            await self.send(
                {
                    "type": "output_value",
                    **(id_fields),
                    **(key_fields),
                    "dataframe_json": {
                        "schema": build_table_schema(data, version=False),
                        "data": data.to_dict(orient="split"),
                        # todo(maximsmol): this seems useless?
                        "num_pages": num_pages,
                        "page_idx": page_idx,
                        "page_size": h,
                        **(
                            {"sort_settings": sort_settings}
                            if sort_settings is not None
                            else {}
                        ),
                        **(
                            {"row_filters": row_filters}
                            if row_filters is not None
                            else {}
                        ),
                    },
                }
            )
            return

        if hasattr(res, "__dataframe__"):
            # dataframe interchange object
            # https://pandas.pydata.org/pandas-docs/stable/reference/api/pandas.DataFrame.__dataframe__.html
            # there is a lot to implement here so it's not really supported right now
            # e.g. we need DLPack to properly do this:
            # https://dmlc.github.io/dlpack/latest/python_spec.html
            # tho pandas itself does not support DLPack yet
            # reference implementation:
            # https://github.com/pandas-dev/pandas/blob/v2.2.2/pandas/core/interchange/from_dataframe.py#L33-L73

            data = res.__dataframe__()

            await self.send(
                {
                    "type": "output_value",
                    **(id_fields),
                    **(key_fields),
                    "__dataframe__": {
                        "num_columns": data.num_columns(),
                        "num_rows": data.num_rows(),
                    },
                }
            )
            return

        if isinstance(res, Figure) or (
            hasattr(res, "figure") and isinstance(res.figure, Figure)
        ):
            await self.send(
                {"type": "output_value", **(id_fields), **(key_fields), "webp": res}
            )
            return

        data = pprint.pformat(res)
        await self.send(
            {
                "type": "output_value",
                **(id_fields),
                **(key_fields),
                "string": data[:10000],
            }
        )

    async def send_globals_summary(self) -> None:
        summary = {}
        for key, value in self.k_globals.items():
            if isinstance(value, Signal):
                value = value.sample()

            if isinstance(value, pd.DataFrame):
                summary[key] = {
                    "type": "DataFrame",
                    "columns": list(value.columns)[:50],
                    "dtypes": {
                        str(k): str(v) for k, v in list(value.dtypes.items())[:50]
                    },
                    "column_preview_truncated": len(value.columns) > 50,
                    "shape": value.shape,
                }
            elif isinstance(value, pd.Series):
                summary[key] = {
                    "type": "Series",
                    "dtype": str(value.dtype),
                    "shape": value.shape,
                }
            else:
                summary[key] = {"type": type(value).__name__}

        await self.send({"type": "globals_summary", "summary": summary})

    async def upload_ldata(
        self,
        *,
        dst: str,
        key: str,
        viewer_id: str | None,
        cell_id: str | None,
        filename: str | None,
    ) -> None:
        # todo(rteqs): figure out how to get value without going through reactive context
        df = self.k_globals[key]

        pagination_settings = self.lookup_pagination_settings(
            cell_id=cell_id, viewer_id=viewer_id, source_key=key
        )

        if df is None or not isinstance(df, pd.DataFrame):
            raise ValueError(
                "viewer does not exists or variable is not a pandas DataFrame"
            )

        res = filter_and_sort(df=df, pagination_settings=pagination_settings)

        tmp_dir = Path.home() / ".latch" / "plots"
        tmp_dir.mkdir(parents=True, exist_ok=True)

        name = filename if filename is not None else key
        local_path = tmp_dir / f"./{name}.csv"
        res.to_csv(local_path, index=True)

        if not local_path.exists():
            raise RuntimeError("unable to save dataframe to csv")

        # todo(rteqs): stream directly to LData without temp file
        LPath(dst).upload_from(local_path)

    async def accept(self) -> None:
        # print("[kernel] accept")
        msg = await self.conn.recv()
        # print("[kernel] <", msg)

        if msg["type"] == "init":
            self.cell_output_selections = msg["cell_output_selections"]
            self.plot_data_selections = msg["plot_data_selections"]
            self.plot_configs = msg["plot_configs"]

            viewer_cell_data = msg["viewer_cell_data"]
            for cell_id, data in viewer_cell_data.items():
                self.viewer_cell_selections[cell_id] = (
                    data["source"][0],
                    data["source"][1],
                )

                for k, v in data["pagination_settings"].items():
                    setattr(
                        self.viewer_pagination_settings[cell_id][data["source"][0]],
                        k,
                        v,
                    )

            for state_raw in msg["widget_states"].values():
                try:
                    state: dict[str, WidgetState] = orjson.loads(state_raw)
                except orjson.JSONDecodeError:
                    continue

                for k, v in state.items():
                    if "value" not in v:
                        continue

                    self.widget_signals[k] = Signal(v["value"])

            async with ctx.transaction:
                for viewer_id, (
                    data_id,
                    key_type,
                ) in self.viewer_cell_selections.items():
                    key = f"df_{viewer_id}"

                    df: DataFrame | None = None
                    if key_type == "ldata_node_id":
                        path_str = f"latch://{data_id}.node"
                        presigned_url = await get_presigned_url(path_str)

                        if data_id not in self.ldata_dataframes:
                            self.ldata_dataframes[data_id] = pd.read_csv(
                                presigned_url, sep=None, engine="python"
                            )

                        df = self.ldata_dataframes[data_id]

                    elif key_type == "registry_table_id":
                        table = Table(id=data_id)
                        table_df = table.get_dataframe()

                        if data_id not in self.registry_dataframes:
                            self.registry_dataframes[data_id] = table_df

                        df = self.registry_dataframes[data_id]

                    elif key_type == "url":
                        if data_id not in self.url_dataframes:
                            self.url_dataframes[data_id] = pd.read_csv(
                                data_id, sep=None, engine="python"
                            )

                        df = self.url_dataframes[data_id]

                    if df is not None:
                        pagination_settings = self.lookup_pagination_settings(
                            viewer_id=viewer_id, source_key=data_id
                        )
                        self.k_globals[key] = filter_and_sort(
                            df=df, pagination_settings=pagination_settings
                        )

            return

        if msg["type"] == "debug_state":
            await self.send({"type": "debug_state", "data": self.debug_state()})
            return

        if msg["type"] == "run_cell":
            await self.exec(cell_id=msg["cell_id"], code=msg["code"])
            return

        if msg["type"] == "dispose_cell":
            cell_id = msg["cell_id"]

            node = self.cell_rnodes.get(cell_id)
            if node is not None:
                node.dispose()
                del self.cell_rnodes[cell_id]
                del self.cell_status[cell_id]

            return

        if msg["type"] == "get_plot_data":
            self.plot_data_selections[msg["plot_id"]] = msg["key"]

            await self.send_plot_data(msg["plot_id"], msg["key"], msg.get("config"))

        if msg["type"] == "get_global":
            pagination_settings = {
                setting_name: msg.get(setting_name, default)
                for setting_name, default in {
                    "page_size": 25,
                    "page_idx": 0,
                    "row_filters": [],
                    "sort_settings": None,
                    "selections": None,
                }.items()
            }

            if "cell_id" in msg:
                self.cell_output_selections[msg["cell_id"]] = msg["key"]
                for k, v in pagination_settings.items():
                    setattr(
                        self.cell_pagination_settings[msg["cell_id"]][msg["key"]], k, v
                    )
                await self.send_output_value(msg["key"], cell_id=msg["cell_id"])

            if "viewer_id" in msg:
                viewer_id = msg["viewer_id"]

                key_fields: dict[KeyType, str] | None = None

                if "key" in msg:
                    key_fields = {"key": msg["key"]}

                elif "ldata_node_id" in msg:
                    ldata_node_id = msg["ldata_node_id"]
                    path_str = f"latch://{ldata_node_id}.node"

                    if ldata_node_id not in self.ldata_dataframes:
                        presigned_url = await get_presigned_url(path_str)
                        self.ldata_dataframes[ldata_node_id] = pd.read_csv(
                            presigned_url, sep=None, engine="python"
                        )

                    key_fields = {"ldata_node_id": ldata_node_id}

                elif "registry_table_id" in msg:
                    registry_table_id = msg["registry_table_id"]
                    table = Table(id=registry_table_id)
                    table_df = table.get_dataframe()

                    if registry_table_id not in self.registry_dataframes:
                        self.registry_dataframes[registry_table_id] = table_df

                    key_fields = {"registry_table_id": registry_table_id}

                elif "url" in msg:
                    url = msg["url"]
                    if url not in self.url_dataframes:
                        self.url_dataframes[url] = pd.read_csv(
                            url, sep=None, engine="python"
                        )

                    key_fields = {"url": url}

                else:
                    raise RuntimeError(
                        "Requested value without key, ldata_node_id, registry_table_id or url"
                    )

                assert key_fields is not None
                assert len(key_fields) == 1

                key_type, key = next(iter(key_fields.items()))
                self.viewer_cell_selections[viewer_id] = (key, key_type)

                for k, v in pagination_settings.items():
                    setattr(
                        self.viewer_pagination_settings[msg["viewer_id"]][key], k, v
                    )

                await self.send_output_value(
                    **(key_fields), viewer_id=msg.get("viewer_id")
                )

                await self.send_global_updates()

        if msg["type"] == "set_widget_value":
            for w_key, payload in msg["data"].items():
                try:
                    if w_key not in self.widget_signals:
                        continue

                    async with ctx.transaction:
                        self.widget_signals[w_key](
                            orjson.loads(payload), _ui_update=True
                        )
                except Exception:
                    traceback.print_exc()
                    continue

            return

        if msg["type"] == "globals_summary":
            await self.send_globals_summary()
            return

        if msg["type"] == "upload_ldata":
            await self.upload_ldata(
                dst=msg["dst"],
                key=msg["key"],
                viewer_id=msg.get("viewer_id"),
                cell_id=msg.get("cell_id"),
                filename=msg.get("filename"),
            )

            await self.send({"type": "upload_ldata"})
            return


loop: asyncio.AbstractEventLoop | None = None
shutdown_requested = False


def sigterm_handler(signum: int, frame: FrameType | None) -> None:
    for t in asyncio.all_tasks(loop):
        t.cancel("SIGTERM")

    # try to exit using KeyboardInterrupt
    signal.raise_signal(signal.SIGINT)


async def main() -> None:
    global loop
    loop = asyncio.get_running_loop()

    signal.signal(signal.SIGTERM, sigterm_handler)

    sock = socket.socket(family=socket.AF_UNIX, fileno=int(sys.argv[-1]))
    sock.setblocking(False)

    # note(maximsmol): DO NOT LET THESE GET GARBAGE COLLECTED
    # the interpreter will crash if that happens apparently
    old_stdout = sys.stdout
    old_stderr = sys.stderr

    socket_io_thread = SocketIoThread(socket=sock)
    socket_io_thread.start()
    try:
        socket_io_thread.initialized.wait()

        k = Kernel(conn=socket_io_thread)
        _inject.kernel = k

        sys.stdout = text_socket_writer(
            SocketWriter(conn=k.conn, kernel=k, name="stdout", loop=loop)
        )
        sys.stderr = text_socket_writer(
            SocketWriter(conn=k.conn, kernel=k, name="stderr", loop=loop)
        )

        await k.send({"type": "ready"})

        while not shutdown_requested:
            try:
                await k.accept()
            except Exception:
                traceback.print_exc()
                continue

        print("Kernel shutting down...")
    finally:
        socket_io_thread.shutdown.set()
        socket_io_thread.join()

        sys.stdout = old_stdout
        sys.stderr = old_stderr


if __name__ == "__main__":
    import multiprocessing

    multiprocessing.set_start_method("forkserver")

    asyncio.run(main())<|MERGE_RESOLUTION|>--- conflicted
+++ resolved
@@ -25,16 +25,17 @@
 from duckdb import DuckDBPyConnection
 from latch.ldata.path import LPath
 from latch.registry.table import Table
+from matplotlib.figure import Figure
+from pandas import DataFrame, Index, MultiIndex, Series
+from pandas.io.json._table_schema import build_table_schema
+from plotly.basedatatypes import BaseFigure
+
 from lplots import _inject
 from lplots.persistence import unserial_symbol
 from lplots.reactive import Node, Signal, ctx, stub_node_noop
 from lplots.themes import graphpad_inspired_theme
 from lplots.utils.nothing import Nothing
 from lplots.widgets._emit import WidgetState
-from matplotlib.figure import Figure
-from pandas import DataFrame, Index, MultiIndex, Series
-from pandas.io.json._table_schema import build_table_schema
-from plotly.basedatatypes import BaseFigure
 from plotly_utils.precalc_box import precalc_box
 from plotly_utils.precalc_violin import precalc_violin
 from socketio_thread import SocketIoThread
@@ -216,7 +217,8 @@
         return self.touched - self.removed
 
 
-class ExitException(Exception): ...
+class ExitException(Exception):
+    ...
 
 
 KeyType = Literal["key", "ldata_node_id", "registry_table_id", "url"]
@@ -484,7 +486,7 @@
     active_cell: str | None = None
 
     widget_signals: dict[str, Signal[Any]] = field(default_factory=dict)
-    nodes_with_widgets: dict[int, Node] = field(default_factory=dict)
+    nodes_with_widgets: dict[str, Node] = field(default_factory=dict)
 
     cell_output_selections: dict[str, str] = field(default_factory=dict)
     viewer_cell_selections: dict[str, tuple[str, KeyType]] = field(default_factory=dict)
@@ -494,9 +496,9 @@
     registry_dataframes: dict[str, DataFrame] = field(default_factory=dict)
     url_dataframes: dict[str, DataFrame] = field(default_factory=dict)
 
-    cell_pagination_settings: defaultdict[str, defaultdict[str, PaginationSettings]] = (
-        field(default_factory=pagination_settings_dict_factory)
-    )
+    cell_pagination_settings: defaultdict[
+        str, defaultdict[str, PaginationSettings]
+    ] = field(default_factory=pagination_settings_dict_factory)
     viewer_pagination_settings: defaultdict[
         str, defaultdict[str, PaginationSettings]
     ] = field(default_factory=pagination_settings_dict_factory)
@@ -673,7 +675,6 @@
         # for x in unused_signals:
         #     del self.widget_signals[x]
 
-<<<<<<< HEAD
     def serialize_dependencies(self) -> None:
         serialized_nodes = {}
         serialized_signals = {}
@@ -742,10 +743,7 @@
 
         # plumb node parent, signals
 
-    def get_widget_value(self, key: str) -> Signal[Any]:
-=======
     def get_widget_value(self, key: str) -> Signal[object]:
->>>>>>> f2e52120
         assert ctx.cur_comp is not None
 
         key = f"{ctx.cur_comp.name_path()}/{key}"
