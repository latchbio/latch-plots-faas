--- conflicted
+++ resolved
@@ -908,28 +908,10 @@
         print("[agent] Initializing", flush=True)
 
         try:
-<<<<<<< HEAD
-            if len(self.pending_operations) > 0:
-                print(f"[agent] Cancelling {len(self.pending_operations)} pending operations from previous session", flush=True)
-                for tx_id, future in self.pending_operations.items():
-                    if future.done():
-                        continue
-
-                    future.cancel()
-                    print(f"[agent]   Cancelled: {tx_id}", flush=True)
+            await self._clear_running_state()
 
             self.should_auto_continue = False
             self.pending_auto_continue = False
-
-            if self.conversation_task and not self.conversation_task.done():
-                print("[agent] Cancelling previous conversation task", flush=True)
-                self.conversation_running = False
-                self.conversation_task.cancel()
-                with contextlib.suppress(asyncio.CancelledError):
-                    await self.conversation_task
-=======
-            await self._clear_running_state()
->>>>>>> ac780cad
 
             context = msg.get("context", "")
             self.instructions_context = context
