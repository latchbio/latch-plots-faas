--- conflicted
+++ resolved
@@ -548,13 +548,8 @@
                 "success": False,
             }
 
-<<<<<<< HEAD
         async def delete_all_cells(args: dict) -> dict:
-            context_result = await self.atomic_operation("get_context", {})
-=======
-        async def delete_all_cells(args: dict) -> str:
             context_result = await self.atomic_operation("get_context")
->>>>>>> 1e5f30ae
             if context_result.get("status") != "success":
                 error_msg = context_result.get("error", "Unknown error")
                 return {
@@ -578,50 +573,7 @@
                 "deleted_count": deleted_count,
             }
 
-<<<<<<< HEAD
-        async def get_notebook_context(args: dict) -> dict:
-            params = {}
-
-            result = await self.atomic_operation("get_context", params)
-            if result.get("status") != "success":
-                return {
-                    "summary": f"Failed to get context: {result.get('error', 'Unknown error')}",
-                    "success": False,
-                }
-
-            context = result.get("context", {})
-            cell_count = context.get("cell_count", 0)
-            cells = context.get("cells", [])
-
-            summary = f"Notebook has {cell_count} cell(s):\n"
-            for cell in cells:
-                index = cell.get("index", "?")
-                cell_id = cell.get("cell_id", "?")
-                cell_type = cell.get("cell_type", "unknown")
-                status = cell.get("status", "idle")
-                source = cell.get("source", "")
-                tf_id = cell.get("tf_id", "?")
-
-                source_preview = source[:500] + "..." if len(source) > 500 else source
-                source_preview = source_preview.replace("\n", " ")
-
-                summary += f"\n[{index}] ({cell_type}, {status}, cell_id: {cell_id}, tf_id: {tf_id})"
-                if source_preview:
-                    summary += f": {source_preview}"
-
-                widget_summary = self._format_widget_summaries(cell.get("widgets") or [])
-                if widget_summary:
-                    summary += f"\n  Widgets: {widget_summary}"
-
-            return {
-                "summary": summary,
-                "success": True,
-            }
-
-        async def set_widget(args: dict) -> dict:
-=======
         async def set_widget(args: dict) -> str:
->>>>>>> 1e5f30ae
             key = args.get("key")
             action_summary = args.get("action_summary")
             label = args.get("label")
