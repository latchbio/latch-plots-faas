import asyncio
import contextlib
import json
import os
import re
import socket
import subprocess
import sys
import time
import traceback
import uuid
from collections.abc import Callable, Iterable
from dataclasses import dataclass, field
from enum import Enum
from pathlib import Path

from agent_utils.auto_install import anthropic
from anthropic.types import MessageParam, ToolParam
from anthropic.types.beta.beta_message import BetaMessage
from anthropic.types.message import Message
from lplots import _inject
from socketio_thread import SocketIoThread
from utils import auth_token_sdk, gql_query, nucleus_url, pod_id

sys.stdout.reconfigure(line_buffering=True)

cache_chunk_size = 20

reactivity_ready_statuses = {"ran", "ok", "success", "error"}

sandbox_root = os.environ.get("LATCH_SANDBOX_ROOT")
if sandbox_root:
    import pathlib
    original_path_new = pathlib.Path.__new__

    def patched_path_new(cls, *args, **kwargs):
        if args and args[0] == "/root/.latch":
            return original_path_new(cls, sandbox_root, *args[1:], **kwargs)
        return original_path_new(cls, *args, **kwargs)

    pathlib.Path.__new__ = patched_path_new


context_root = Path(__file__).parent / "agent_config" / "context"


class Mode(Enum):
    planning = "planning"
    executing = "executing"
    debugging = "debugging"

class Behavior(Enum):
    default = "default"
    proactive = "proactive"
    step_by_step = "step_by_step"

@dataclass
class AgentHarness:
    conn: SocketIoThread
    initialized: bool = False
    client: anthropic.AsyncAnthropic | None = None
    mode: Mode = Mode.planning
    system_prompt: str | None = None
    pending_operations: dict[str, asyncio.Future] = field(default_factory=dict)
    executing_cells: set[str] = field(default_factory=set)
    tools: list[ToolParam] = field(default_factory=list)
    tool_map: dict[str, Callable] = field(default_factory=dict)
    operation_counter: int = 0
    current_request_id: str | None = None
    should_auto_continue: bool = False
    pending_auto_continue: bool = False
    manually_cancelled: bool = False
    pending_tool_calls: set[str] = field(default_factory=set)

    pending_messages: asyncio.Queue = field(default_factory=asyncio.Queue)
    conversation_task: asyncio.Task | None = None
    conversation_running: bool = False
    agent_session_id: int | None = None
    latest_notebook_context: dict = field(default_factory=dict)
    current_status: str | None = None
    expected_widgets: dict[str, object | None] = field(default_factory=dict)
    behavior: Behavior | None = None
<<<<<<< HEAD
    latest_notebook_state: str | None = None
=======
    buffer: list[str] = field(default_factory=list)
>>>>>>> ac5a979c

    mode_config: dict[Mode, tuple[str, int | None]] = field(default_factory=lambda: {
        Mode.planning: ("claude-opus-4-5-20251101", 4096),
        Mode.executing: ("claude-opus-4-5-20251101", 1024),
        Mode.debugging: ("claude-opus-4-5-20251101", 2048),
    })

    async def send(self, msg: dict[str, object]) -> None:
        msg_type = msg.get("type", "unknown")
        if msg_type != "agent_stream_delta":
            print(f"[agent] Sending message: {msg_type}")

        await self.conn.send(msg)

    async def _notify_history_updated(self, *, request_id: str | None = None) -> None:
        await self.send({
            "type": "agent_history_updated",
            "session_id": str(self.agent_session_id) if self.agent_session_id is not None else None,
            **({"request_id": request_id} if request_id else {}),
        })

    async def _fetch_history_from_db(self) -> list[dict]:
        assert self.agent_session_id is not None
        resp = await gql_query(
            auth=auth_token_sdk,
            query="""
                query AgentHistory($sessionId: BigInt!) {
                    agentHistories(condition: {sessionId: $sessionId, removed: false}, orderBy: ID_ASC) {
                        nodes { id payload requestId templateVersionId }
                    }
                }
            """,
            variables={"sessionId": str(self.agent_session_id)},
        )
        nodes = resp.get("data", {}).get("agentHistories", {}).get("nodes", [])
        return [{
            "payload": n.get("payload"),
            "request_id": n.get("requestId"),
            "template_version_id": n.get("templateVersionId"),
        } for n in nodes]

    @staticmethod
    def _truncate_message_content(msg: MessageParam) -> MessageParam:
        content = msg.get("content")

        if isinstance(content, str):
            if len(content) > 500:
                return {"role": msg["role"], "content": content[:500] + "...[truncated]"}
            return msg

        if isinstance(content, list):
            truncated_blocks = []
            for block in content:
                if not isinstance(block, dict):
                    truncated_blocks.append(block)
                    continue

                block_type = block.get("type")

                if block_type in {"thinking", "redacted_thinking"}:
                    continue

                if block_type == "tool_result":
                    result_str = block.get("content", "{}")
                    result = json.loads(result_str)
                    tool_name = result.get("tool_name")

                    if tool_name in {"create_cell", "create_markdown_cell"}:
                        result = {k: v for k, v in result.items() if k != "code"}
                    elif tool_name == "edit_cell":
                        result = {k: v for k, v in result.items() if k not in {"code", "original_code"}}
                    elif tool_name == "shell_command":
                        result = {k: v for k, v in result.items() if k != "output"}
                    elif tool_name == "execute_code":
                        result = {k: v for k, v in result.items() if k != "code"}
                        if "stdout" in result and isinstance(result.get("stdout"), str) and len(result["stdout"]) > 1500:
                            result["stdout"] = "...[truncated]\n" + result["stdout"][-1500:]
                        if "stderr" in result and isinstance(result.get("stderr"), str) and len(result["stderr"]) > 1500:
                            result["stderr"] = "...[truncated]\n" + result["stderr"][-1500:]

                    truncated_blocks.append({
                        "type": "tool_result",
                        "tool_use_id": block.get("tool_use_id"),
                        "content": json.dumps(result)
                    })
                    continue

                if block_type == "tool_use":
                    tool_name = block.get("name")
                    inp = block.get("input")
                    truncated_inp = inp

                    if isinstance(inp, dict) and tool_name is not None:
                        if tool_name in {"create_cell", "create_markdown_cell"}:
                            truncated_inp = {k: v for k, v in inp.items() if k != "code"}
                        elif tool_name == "edit_cell":
                            truncated_inp = {k: v for k, v in inp.items() if k != "new_code"}

                    truncated_blocks.append({
                        "type": "tool_use",
                        "id": block.get("id"),
                        "name": tool_name,
                        "input": truncated_inp,
                    })
                    continue

                if block_type == "text":
                    text = block.get("text", "")
                    if len(text) > 1000:
                        truncated_blocks.append({"type": "text", "text": text[:1000] + "...[truncated]"})
                    else:
                        truncated_blocks.append(block)
                    continue

                truncated_blocks.append(block)

            return {"role": msg["role"], "content": truncated_blocks}

        return msg

    def _prepare_messages_for_inference(self, messages: list[MessageParam]) -> list[MessageParam]:
        nrof_messages = len(messages)

        cache_pos = nrof_messages - (nrof_messages % cache_chunk_size)
        trunc_pos = cache_pos - cache_chunk_size
        greatest_cache_index = cache_pos - 1

        print(f"[agent] _prepare_messages_for_inference: nrof_messages={nrof_messages}, cache_pos={cache_pos}, trunc_pos={trunc_pos}, cache_index={greatest_cache_index}")

        if trunc_pos > 0:
            messages = [
                self._truncate_message_content(msg) if i < trunc_pos else msg
                for i, msg in enumerate(messages)
            ]

        if greatest_cache_index <= 0:
            return messages

        user_cache_index = greatest_cache_index
        message_to_cache = None

        while user_cache_index >= 0:
            msg = messages[user_cache_index]
            if msg.get("role") != "user":
                user_cache_index -= 1
                continue

            content = msg.get("content")

            if isinstance(content, str):
                message_to_cache = {
                    **msg.copy(),
                    "content": [
                        {
                            "type": "text",
                            "text": content,
                            "cache_control": {"type": "ephemeral"}
                        }
                    ]
                }
                break

            if isinstance(content, list) and len(content) > 0:
                last_block = content[-1]
                if isinstance(last_block, dict) and last_block.get("type") == "text":
                    content_copy = content.copy()
                    content_copy[-1]["cache_control"] = {"type": "ephemeral"}  # type: ignore
                    message_to_cache = {
                        **msg.copy(),
                        "content": content_copy
                    }
                    break

            user_cache_index -= 1

        if message_to_cache is None:
            return messages

        print(f"[agent] Caching message at index {user_cache_index}")
        messages[user_cache_index] = message_to_cache  # pyright: ignore[reportCallIssue, reportArgumentType]

        return messages

    async def _build_messages_from_db(self) -> list[MessageParam]:
        history = await self._fetch_history_from_db()
        anthropic_messages: list[MessageParam] = []

        for item in history:
            payload = item.get("payload")

            t = payload.get("type") if isinstance(payload, dict) else None
            if t == "anthropic_message":
                role = payload.get("role")
                content = payload.get("content")

                if (role == "user" and isinstance(content, dict) and content.get("type") == "cell_result"):
                    exception = content.get("exception")
                    logs = content.get("logs")
                    message = content.get("message", "Cell execution completed")

                    content = message
                    if exception:
                        content = f"{message}\n\nException: {exception}"
                    if logs:
                        content = f"{content}\n\nLogs:\n{logs}"

                if isinstance(content, list):
                    cleaned_content = []
                    for block in content:
                        if isinstance(block, dict) and block.get("type") == "thinking_summary":
                            continue

                        if isinstance(block, dict) and block.get("type") == "tool_result":
                            block = block.copy()
                            result = json.loads(block.get("content", "{}"))
                            if "original_code" in result:
                                result.pop("original_code")
                                block["content"] = json.dumps(result, sort_keys=True)
                        cleaned_content.append(block)
                    content = cleaned_content

                template_version_id = item.get("template_version_id")
                if role == "user" and template_version_id is not None:
                    checkpoint_content = f"Checkpoint created with template_version_id={template_version_id}"
                    anthropic_messages.append({"role": "user", "content": checkpoint_content})

                if role in {"user", "assistant"} and (isinstance(content, (str, list))):
                    anthropic_messages.append({"role": role, "content": content})

        print(f"[agent] Built {len(anthropic_messages)} messages from DB")

        return anthropic_messages

    async def refresh_cells_context(self) -> str:
        context_result, reactivity_result = await asyncio.gather(
            self.atomic_operation("get_context"),
            self.atomic_operation("request_reactivity_summary", timeout=1.0),
        )

        if context_result.get("status") != "success":
            print(f"[agent] Failed to get notebook context: {context_result}")
            return "Latch Plots is unable to provide context for this notebook due to an unknown error. Please inform the user that Latch Plots is having an issue and they should report it to support."

        reactivity_available: bool = reactivity_result.get("status") == "success"
        if not reactivity_available:
            print(f"[agent] Reactivity summary unavailable (cell likely running): {reactivity_result.get('error', 'unknown')}")

        context = context_result.get("context", {})
        self.latest_notebook_context = context

        notebook_name = context.get("notebook_name")
        cell_count = context.get("cell_count", 0)
        cells = context.get("cells", [])

        cell_lines = [f"# Notebook Cells for {notebook_name}, Total cells: {cell_count}\n"]

        default_tab_name = context.get("default_tab_name", "Tab 1")

        cell_lines.append("\n## Tab Marker [DEFAULT]")  # noqa: FURB113
        cell_lines.append(f"TAB_NAME: {default_tab_name}")
        cell_lines.append("TAB_ID: DEFAULT")
        cell_lines.append("TYPE: Default Tab Marker")
        cell_lines.append("---")

        current_tab_name = default_tab_name

        for cell in cells:
            index = cell.get("index", "?")
            cell_id = cell.get("cell_id", "?")
            cell_type = cell.get("cell_type", "unknown")
            source = cell.get("source")
            status = cell.get("status", "idle")
            tf_id = cell.get("tf_id", None)

            if cell_type == "tabMarker":
                if source:
                    current_tab_name = source.strip() or f"Tab {index}"
                else:
                    current_tab_name = f"Tab {index}"

                cell_lines.append(f"\n## Tab Marker [{index}]")  # noqa: FURB113
                cell_lines.append(f"TAB_NAME: {current_tab_name}")
                cell_lines.append(f"TAB_ID: {cell_id}")
                cell_lines.append(f"CELL_INDEX: {index}")
                cell_lines.append("TYPE: Tab Marker")
                cell_lines.append("---")
                continue

            cell_lines.append(f"\n## Cell [{index}] (in {current_tab_name})")  # noqa: FURB113
            cell_lines.append(f"BELONGS_TO_TAB: {current_tab_name}")
            cell_lines.append(f"CELL_ID: {cell_id}")
            cell_lines.append(f"CELL_INDEX: {index}")
            cell_lines.append(f"TYPE: {cell_type}")
            cell_lines.append(f"STATUS: {status}")
            if tf_id is not None:
                cell_lines.append(f"CODE_CELL_ID: {tf_id}")

            if source is not None:
                cell_lines.append("CODE_START")  # noqa: FURB113
                cell_lines.append(source)
                cell_lines.append("CODE_END")

            widgets = cell.get("widgets")
            if widgets is not None:
                cell_lines.append("\nWIDGETS:")
                for w in widgets:
                    w_type = w.get("type", "unknown")
                    w_key = w.get("key", "")
                    w_label = w.get("label", "")
                    cell_lines.append(f"- WIDGET: {w_type} | {w_label} | {w_key}")

            if tf_id is None:
                continue

            cell_lines.append("\nREACTIVITY:")

            if not reactivity_available:
                cell_lines.append("- Not available: kernel busy (cell likely executing).")
                continue

            cell_reactivity: dict[str, dict[str, Iterable[str]]] = reactivity_result.get("cell_reactivity", {})
            reactivity_meta = cell_reactivity.get(str(tf_id))
            is_reactivity_ready = status in reactivity_ready_statuses

            if not is_reactivity_ready:
                cell_lines.append("- Not available: run this cell to establish reactive dependencies.")
                continue

            if reactivity_meta is None:
                cell_lines.append("- Reactivity data missing for this cell.")
                continue

            signals_defined = reactivity_meta.get("signals_defined", [])
            depends_on_signals = reactivity_meta.get("depends_on_signals", [])
            depends_on_cells = reactivity_meta.get("depends_on_cells", [])

            cell_lines.append(  # noqa: FURB113
                "- Signals defined: "
                + (", ".join(signals_defined) if signals_defined else "None")
            )
            cell_lines.append(
                "- Depends on signals: "
                + (", ".join(depends_on_signals) if depends_on_signals else "None")
            )
            cell_lines.append(
                "- Depends on cells: "
                + (", ".join(depends_on_cells) if depends_on_cells else "None")
            )

        return "\n".join(cell_lines)

    async def _extract_last_request_id(self) -> str | None:
        history = await self._fetch_history_from_db()

        for item in reversed(history):
            if not isinstance(item, dict):
                continue
            request_id = item.get("request_id")
            if request_id is not None:
                return request_id

        return None

    async def _insert_history(
        self,
        *,
        event_type: str = "anthropic_message",
        role: str = "user",
        payload: dict,
        request_id: str | None = None,
        tx_id: str | None = None,
        template_version_id: str | None = None,
    ) -> None:
        assert self.agent_session_id is not None

        payload = {
            "type": event_type,
            "role": role,
            "timestamp": int(time.time() * 1000),
            **payload,
        }

        variables = {
            "sessionId": str(self.agent_session_id),
            "eventType": event_type,
            "payload": payload,
            "requestId": request_id,
            "txId": tx_id,
            "templateVersionId": str(template_version_id) if template_version_id is not None else None,
        }

        await gql_query(
            auth=auth_token_sdk,
            query="""
                mutation CreateAgentHistory($sessionId: BigInt!, $eventType: String!, $payload: JSON!, $requestId: String, $txId: String, $templateVersionId: BigInt) {
                    createAgentHistory(input: {agentHistory: {sessionId: $sessionId, eventType: $eventType, payload: $payload, requestId: $requestId, txId: $txId, templateVersionId: $templateVersionId}}) {
                        clientMutationId
                    }
                }
            """,
            variables=variables,
        )

        await self._notify_history_updated(request_id=request_id)

    async def _mark_all_history_removed(self) -> None:
        assert self.agent_session_id is not None

        await gql_query(
            auth=auth_token_sdk,
            query="""
                mutation ClearAgentHistory($sessionId: BigInt!) {
                    clearAgentHistory(input: {argSessionId: $sessionId}) {
                        clientMutationId
                    }
                }
            """,
            variables={"sessionId": str(self.agent_session_id)},
        )
        await self._notify_history_updated()

    def _start_conversation_loop(self) -> None:
        self.conversation_task = asyncio.create_task(self.run_agent_loop())

        def _task_done_callback(task: asyncio.Task) -> None:
            try:
                task.result()
            except Exception as e:
                print(f"[agent] conversation_task raised exception: {e}")
                traceback.print_exc()

        self.conversation_task.add_done_callback(_task_done_callback)

    async def _clear_running_state(self) -> None:
        if len(self.pending_operations) > 0:
            print(f"[agent] Cancelling {len(self.pending_operations)} pending operations")
            for tx_id, future in self.pending_operations.items():
                if not future.done():
                    future.cancel()
                    print(f"[agent]   Cancelled: {tx_id}")
            self.pending_operations.clear()

        if self.conversation_task and not self.conversation_task.done():
            print("[agent] Cancelling conversation task")
            self.conversation_running = False
            self.conversation_task.cancel()
            with contextlib.suppress(asyncio.CancelledError):
                await self.conversation_task
            self.conversation_task = None

        while not self.pending_messages.empty():
            try:
                self.pending_messages.get_nowait()
            except asyncio.QueueEmpty:
                break

        self.executing_cells.clear()

        print("[agent] Cleared running state")

    async def atomic_operation(self, action: str, params: dict | None = None, timeout: float = 10.0) -> dict:
        if params is None:
            params: dict = {}

        self.operation_counter += 1

        if self.mode == Mode.planning and action in {"create_cell", "edit_cell", "run_cell", "delete_cell"}:
            self.set_mode(Mode.executing)

        tx_id = f"tx_{uuid.uuid4().hex[:12]}"
        loop = asyncio.get_running_loop()
        response_future = loop.create_future()
        self.pending_operations[tx_id] = response_future

        start_time = time.time()
        try:
            print(f"[agent] -> {action}")
            await self.send({"type": "agent_action", "action": action, "params": params, "tx_id": tx_id})
        except Exception as e:
            self.pending_operations.pop(tx_id, None)
            return {"status": "error", "error": f"Send failed: {e!s}"}

        try:
            return await asyncio.wait_for(response_future, timeout=timeout)
        except asyncio.CancelledError:
            print(f"[agent] Operation cancelled (session reinitialized): action={action}, tx_id={tx_id}")
            return {"status": "error", "error": f"OPERATION FAILED: '{action}' was interrupted because the session was reinitialized. This operation did NOT complete. You must retry or inform the user."}
        except TimeoutError:
            return {"status": "error", "error": f"OPERATION FAILED: '{action}' timed out after 10 seconds. This operation did NOT complete.", "tx_id": tx_id}
        finally:
            duration = time.time() - start_time
            print(f"[agent] {action} took {duration:.3f}s")
            self.pending_operations.pop(tx_id, None)

    async def handle_action_response(self, msg: dict[str, object]) -> None:
        tx_id = msg.get("tx_id")
        fut = self.pending_operations.get(tx_id)
        if fut and not fut.done():
            fut.set_result(msg)

    def set_mode(self, mode: Mode) -> None:
        if mode == self.mode:
            return

        self.mode = mode
        print(f"[agent] Mode changed to {mode.value}")

    async def _wait_for_message(self) -> None:
        print("[agent] _wait_for_message: waiting for message...")
        msg = await self.pending_messages.get()

        msg_type = msg.get("type")

        if msg_type == "resume":
            print("[agent] Resuming turn after tool results")
            return

        if msg_type == "user_query":
            self.current_request_id = msg.get("request_id")

            payload = {
                "content": msg["content"],
            }

            if msg.get("display_query") is not None:
                payload["display_query"] = msg["display_query"]
            if msg.get("display_nodes") is not None:
                payload["display_nodes"] = msg["display_nodes"]
            if msg.get("hidden") is not None:
                payload["hidden"] = msg["hidden"]

            template_version_id = msg.get("template_version_id")

            await self._insert_history(
                payload=payload,
                request_id=self.current_request_id,
                template_version_id=template_version_id,
            )

        elif msg_type == "cell_result":
            if self.current_request_id is None:
                print(f"[agent] Ignoring cell_result for {msg.get('cell_id')} - no active request")
                return

            cell_id = msg["cell_id"]
            success = msg.get("success", True)
            cell_name = msg.get("display_name", None)

            if success:
                result_message = f"✓ Cell {cell_name} ({cell_id}) executed successfully"
                result_content = {
                    "type": "cell_result",
                    "message": result_message,
                    "cell_id": cell_id,
                    "cell_name": cell_name,
                    "success": success,
                    "logs": msg.get("logs"),
                }
                print(f"[agent] Cell {cell_id} succeeded")
            else:
                exception = msg.get("exception", "Unknown error")
                result_message = f"✗ Cell {cell_name} ({cell_id}) execution failed"
                result_content = {
                    "type": "cell_result",
                    "message": result_message,
                    "cell_id": cell_id,
                    "cell_name": cell_name,
                    "success": False,
                    "exception": exception,
                    "logs": msg.get("logs"),
                }
                print(f"[agent] Cell {cell_id} failed")

            await self._insert_history(
                payload={
                    "content": result_content,
                },
            )

            if self.pending_auto_continue and not self.executing_cells:
                print(f"[agent] All cells complete, resuming auto-continue (request_id={self.current_request_id})")
                self.pending_auto_continue = False
                await self.pending_messages.put({
                    "type": "user_query",
                    "content": "Continue with the next step.",
                    "request_id": self.current_request_id,
                    "hidden": True,
                })

        elif msg_type == "set_widget_value":
            data = msg.get("data", {})
            widget_info = ", ".join(f"{k}={v}" for k, v in data.items())
            content = f"User provided input via widget(s): {widget_info}"

            await self._insert_history(
                payload={
                    "content": content,
                    "hidden": True,
                },
            )

    async def _complete_turn(self) -> None:
        if self.current_request_id is None:
            return

        should_continue = self.should_auto_continue
        self.should_auto_continue = False
        self.pending_auto_continue = False

        if self.mode == Mode.executing:
            self.set_mode(Mode.planning)

        await self._notify_history_updated(request_id=self.current_request_id)

        if should_continue:
            print("[agent] Auto-continuing as requested by model")
            await self.pending_messages.put({
                "type": "user_query",
                "content": "Continue with the next step.",
                "request_id": self.current_request_id,
                "hidden": True,
            })

    def init_tools(self) -> None:
        self.tools = []
        self.tool_map = {}

        async def create_cell(args: dict) -> dict:
            position = args["position"]
            code = args["code"]
            title = args["title"]
            action_summary = args["action_summary"]

            if position < 0:
                return {
                    "tool_name": "create_cell",
                    "summary": "Error: Position must be non-negative",
                    "success": False,
                }

            print(f'[tool] create_cell pos={position} title="{title}"')

            params = {
                "position": position,
                "cell_type": "code",
                "source": code,
                "title": title,
                "auto_run": True,
            }

            result = await self.atomic_operation("create_cell", params)
            if result.get("status") == "success":
                cell_id = result.get("cell_id", "unknown")
                tf_id = result.get("tf_id", "unknown")
                msg = f"Created cell at position {position} (cell_id: {cell_id}, tf_id: {tf_id}, title: {title})"
                print(f"[tool] create_cell -> {msg}")
                return {
                    "tool_name": "create_cell",
                    "summary": msg,
                    "code": code,
                    "cell_id": cell_id,
                    "tf_id": tf_id,
                    "cell_name": title,
                    "position": position,
                    "message": action_summary,
                    "success": True,
                }
            return {
                "tool_name": "create_cell",
                "summary": f"Failed to create cell: {result.get('error', 'Unknown error')}",
                "success": False,
            }

        async def create_markdown_cell(args: dict) -> dict:
            position = args["position"]
            code = args["code"]
            title = args["title"]
            action_summary = args["action_summary"]

            if position < 0:
                return {
                    "summary": "Error: Position must be non-negative",
                    "success": False,
                }

            print(f"[tool] create_markdown_cell pos={position}")

            params = {
                "position": position,
                "cell_type": "markdown",
                "source": code,
            }

            result = await self.atomic_operation("create_markdown_cell", params)
            if result.get("status") == "success":
                cell_id = result.get("cell_id", "unknown")
                msg = f"Created markdown cell at position {position} (ID: {cell_id})"

                print(f"[tool] create_markdown_cell -> {msg}")
                return {
                    "tool_name": "create_markdown_cell",
                    "summary": msg,
                    "code": code,
                    "cell_id": cell_id,
                    "cell_name": title,
                    "position": position,
                    "message": action_summary,
                    "success": True,
                }
            return {
                "tool_name": "create_markdown_cell",
                "message": f"Failed to create cell: {result.get('error', 'Unknown error')}",
                "success": False,
            }

        async def edit_cell(args: dict) -> dict:
            cell_id = args["cell_id"]
            new_code = args["new_code"]
            title = args["title"]
            action_summary = args["action_summary"]

            print(f"[tool] edit_cell id={cell_id}")

            original_code = None

            cells = self.latest_notebook_context.get("cells", [])

            for cell in cells:
                if cell.get("cell_id") == cell_id:
                    original_code = cell.get("source", "")
                    break

            params = {
                "cell_id": cell_id,
                "source": new_code,
                "auto_run": True
            }

            result = await self.atomic_operation("edit_cell", params)
            if result.get("status") == "success":
                msg = f"Cell {cell_id} edited successfully"
                print(f"[tool] edit_cell -> {msg}")

                return {
                    "tool_name": "edit_cell",
                    "summary": msg,
                    "code": new_code,
                    "original_code": original_code,
                    "cell_id": cell_id,
                    "cell_name": title,
                    "message": action_summary,
                    "success": True,
                }
            return {
                "tool_name": "edit_cell",
                "summary": f"Failed to edit cell: {result.get('error', 'Unknown error')}",
                "success": False,
            }

        async def delete_cell(args: dict) -> dict:
            cell_id = args["cell_id"]
            title = args["title"]
            action_summary = args["action_summary"]

            print(f"[tool] delete_cell id={cell_id}")
            params = {"cell_id": cell_id}

            result = await self.atomic_operation("delete_cell", params)
            if result.get("status") == "success":
                remaining = result.get("remaining_cells", [])
                cell_count = result.get("cell_count", 0)

                if remaining:
                    cell_list = ", ".join([f"{c['index']}: {c['cell_type']}" for c in remaining[:5]])
                    if len(remaining) > 5:
                        cell_list += f", ... ({len(remaining) - 5} more)"
                    msg = f"Cell {cell_id} deleted. {cell_count} cells remain: [{cell_list}]"
                else:
                    msg = f"Cell {cell_id} deleted. No cells remain in notebook."
                print(f"[tool] delete_cell -> {msg}")
                return {
                    "tool_name": "delete_cell",
                    "summary": msg,
                    "cell_id": cell_id,
                    "cell_name": title,
                    "message": action_summary,
                    "success": True,
                }
            return {
                "tool_name": "delete_cell",
                "summary": f"Failed to delete cell: {result.get('error', 'Unknown error')}",
                "success": False,
            }

        async def run_cell(args: dict) -> dict:
            cell_id = args["cell_id"]
            title = args["title"]
            action_summary = args["action_summary"]
            params = {"cell_id": cell_id}

            await self.send({
                "type": "agent_action",
                "action": "run_cell",
                "params": params,
            })
            self.executing_cells.add(cell_id)

            return {
                "tool_name": "run_cell",
                "summary": f"Cell {cell_id} execution started",
                "cell_id": cell_id,
                "cell_name": title,
                "message": action_summary,
                "success": True,
            }

        async def stop_cell(args: dict) -> dict:
            cell_id = args["cell_id"]
            title = args["title"]
            action_summary = args["action_summary"]
            params = {"cell_id": cell_id}

            result = await self.atomic_operation("stop_cell", params)
            if result.get("status") == "success":
                self.executing_cells.discard(cell_id)
                return {
                    "tool_name": "stop_cell",
                    "summary": f"Stopped cell {cell_id}",
                    "cell_id": cell_id,
                    "cell_name": title,
                    "message": action_summary,
                    "success": True,
                }
            return {
                "tool_name": "stop_cell",
                "summary": f"Failed to stop cell {cell_id}: {result.get('error', 'Unknown error')}",
                "success": False,
            }

        async def delete_all_cells(args: dict) -> dict:
            context_result = await self.atomic_operation("get_context", {})
            if context_result.get("status") != "success":
                error_msg = context_result.get("error", "Unknown error")
                return {
                    "tool_name": "delete_all_cells",
                    "summary": f"Failed to delete cells: {error_msg}",
                    "success": False,
                }

            cells = context_result.get("context", {}).get("cells", [])
            deleted_count = 0

            for cell in reversed(cells):
                cell_id = cell.get("cell_id")
                if cell_id:
                    result = await self.atomic_operation("delete_cell", {"cell_id": cell_id})
                    if result.get("status") == "success":
                        deleted_count += 1

            return {
                "tool_name": "delete_all_cells",
                "success": True,
                "summary": f"Deleted {deleted_count} cells from the notebook",
                "deleted_count": deleted_count,
            }

        async def rename_notebook(args: dict) -> dict:
            name = args["name"]
            print(f"[tool] rename_notebook name={name}")
            params = {"name": name}

            result = await self.atomic_operation("rename_notebook", params)
            if result.get("status") == "success":
                return {
                    "tool_name": "rename_notebook",
                    "success": True,
                    "summary": f"Notebook renamed to '{name}'",
                    "name": name,
                }

            return {
                "tool_name": "rename_notebook",
                "summary": f"Failed to rename notebook: {result.get('error', 'Unknown error')}",
                "success": False,
            }

        async def create_tab(args: dict) -> dict:
            position = args["position"]
            display_name = args["display_name"]

            if position < 0:
                return {
                    "tool_name": "create_tab",
                    "summary": "Error: Position must be non-negative",
                    "success": False,
                }

            print(f'[tool] create_tab pos={position} name="{display_name}"')

            params = {
                "position": position,
                "display_name": display_name,
            }

            result = await self.atomic_operation("create_tab", params)
            if result.get("status") == "success":
                tab_id = result.get("tab_id", "unknown")
                msg = f"Created tab at position {position} (ID: {tab_id}, Name: {display_name})"
                print(f"[tool] create_tab -> {msg}")
                return {
                    "tool_name": "create_tab",
                    "summary": msg,
                    "tab_id": tab_id,
                    "display_name": display_name,
                    "position": position,
                    "success": True,
                }
            return {
                "tool_name": "create_tab",
                "summary": f"Failed to create tab: {result.get('error', 'Unknown error')}",
                "success": False,
            }

        async def rename_tab(args: dict) -> dict:
            tab_id = args["tab_id"]
            new_name = args["new_name"]

            print(f'[tool] rename_tab tab_id={tab_id} new_name="{new_name}"')

            params = {
                "tab_id": tab_id,
                "new_name": new_name,
            }

            result = await self.atomic_operation("rename_tab", params)
            if result.get("status") == "success":
                target = "Tab 1" if tab_id == "DEFAULT" else f"tab {tab_id}"
                msg = f"Renamed {target} to '{new_name}'"
                print(f"[tool] rename_tab -> {msg}")
                return {
                    "tool_name": "rename_tab",
                    "summary": msg,
                    "tab_id": tab_id,
                    "new_name": new_name,
                    "success": True,
                }
            return {
                "tool_name": "rename_tab",
                "summary": f"Failed to rename tab: {result.get('error', 'Unknown error')}",
                "success": False,
            }

        async def restore_checkpoint(args: dict) -> dict:
            template_version_id = args.get("template_version_id")
            print(f"[tool] restore_checkpoint template_version_id={template_version_id}")
            params = {"template_version_id": template_version_id}

            result = await self.atomic_operation("restore_checkpoint", params)
            if result.get("status") == "success":
                return {
                    "tool_name": "restore_checkpoint",
                    "success": True,
                    "summary": f"Restored checkpoint to template version {template_version_id}",
                    "template_version_id": template_version_id,
                }

            return {
                "tool_name": "restore_checkpoint",
                "summary": f"Failed to restore checkpoint: {result.get('error', 'Unknown error')}",
                "success": False,
            }

        async def set_widget(args: dict) -> dict:
            key = args.get("key")
            action_summary = args.get("action_summary")
            label = args.get("label")
            if not key:
                return {
                    "tool_name": "set_widget",
                    "summary": "Failed to set widget: Widget key is required",
                    "success": False,
                }

            value = args.get("value")
            if value is None:
                return {
                    "tool_name": "set_widget",
                    "summary": "Failed to set widget: Widget value is required",
                    "success": False,
                }

            print(f"[tool] set_widget key={key} value={value!r}")

            params = {"key": key, "value": json.dumps(value)}

            result = await self.atomic_operation("set_widget", params)

            if result.get("status") == "success":
                return {
                    "tool_name": "set_widget",
                    "success": True,
                    "summary": f"Updated widget value for: {key}",
                    "key": key,
                    "label": label,
                    "value": value,
                    "message": action_summary,
                }
            return {
                "tool_name": "set_widget",
                "summary": f"Failed to update widget value: {result.get('error', 'Unknown error')}",
                "success": False,
            }

        def submit_response(args: dict) -> dict:
            try:
                summary = args.get("summary")
                if summary is not None and not isinstance(summary, str):
                    summary = None

                questions = args.get("questions")
                if questions is not None and not isinstance(questions, str):
                    questions = None

                next_status = args.get("next_status")
                if not isinstance(next_status, str) or next_status not in {"executing", "fixing", "thinking", "awaiting_user_response", "awaiting_cell_execution", "awaiting_user_widget_input", "done"}:
                    print(f"[agent] Invalid next_status: {next_status}")
                    return {
                        "tool_name": "submit_response",
                        "message": "Please provide a valid next_status",
                        "success": False,
                    }

                should_continue = args.get("continue", False)

                plan_items = args.get("plan", [])
                plan_diff_items = args.get("plan_diff", [])
                expected_widgets = args.get("expected_widgets", [])

                print("[tool] submit_response called with:")
                print(f"  - next_status: {next_status}")
                print(f"  - plan: {len(plan_items)} items")
                print(f"  - plan_update_overview: {args.get('plan_update_overview')}")
                for item in plan_items:
                    print(f"    - [{item.get('status')}] {item.get('id')}: {item.get('description')}")
                print(f"  - plan_diff: {len(plan_diff_items)} items")
                for diff in plan_diff_items:
                    print(f"    - [{diff.get('action')}] {diff.get('id')}: {diff.get('description')}")
                print(f"  - summary: {summary}")
                print(f"  - questions: {questions}")
                print(f"  - continue: {should_continue}")
                print(f"  - expected_widgets: {expected_widgets}")

                if should_continue and self.executing_cells:
                    print(f"[tool] Deferring auto-continue - {len(self.executing_cells)} cells still executing: {self.executing_cells}")
                    self.should_auto_continue = False
                    self.pending_auto_continue = True
                else:
                    self.should_auto_continue = should_continue
                    self.pending_auto_continue = False

                self.current_status = next_status
                if next_status == "awaiting_user_widget_input":
                    self.expected_widgets = {str(k): None for k in expected_widgets}

                return {
                    "tool_name": "submit_response",
                    "summary": "Response submitted successfully",
                    "success": True,
                }
            except Exception as e:
                print(f"[tool] submit_response error: {e}")
                import traceback
                traceback.print_exc()
                return {
                    "tool_name": "submit_response",
                    "summary": f"Error submitting response: {e!s}",
                    "success": False,
                }

        async def h5_filter_by(args: dict) -> dict:
            widget_key = args.get("widget_key")
            filters = args.get("filters")

            if isinstance(filters, str):
                try:
                    filters = json.loads(filters)
                except json.JSONDecodeError:
                    return {
                        "tool_name": "h5_filter_by",
                        "success": False,
                        "summary": f"filters is invalid JSON: {filters!r}",
                    }

            print(f"[tool] h5_filter_by widget_key={widget_key} filters={filters}")

            params = {
                "widget_key": widget_key,
                "filters": filters
            }

            result = await self.atomic_operation("h5_filter_by", params)
            if result.get("status") == "success":
                return {
                    "tool_name": "h5_filter_by",
                    "success": True,
                    "label": args.get("label"),
                    "summary": f"Applied filters to h5 widget: {filters}",
                    "widget_key": widget_key,
                    "filters": filters,
                }

            return {
                "tool_name": "h5_filter_by",
                "success": False,
                "summary": f"Failed to apply filters to h5 widget: {result.get('error', 'Unknown error')}",
            }

        async def h5_color_by(args: dict) -> dict:
            widget_key = args.get("widget_key")
            color_by = args.get("color_by")

            if isinstance(color_by, str):
                try:
                    color_by = json.loads(color_by)
                except json.JSONDecodeError:
                    return {
                        "tool_name": "h5_color_by",
                        "success": False,
                        "summary": f"color_by is invalid JSON: {color_by!r}",
                    }

            print(f"[tool] h5_color_by widget_key={widget_key} color_by={color_by}")

            params = {
                "widget_key": widget_key,
                "color_by": color_by
            }

            result = await self.atomic_operation("h5_color_by", params)
            if result.get("status") == "success":
                return {
                    "tool_name": "h5_color_by",
                    "success": True,
                    "label": args.get("label"),
                    "summary": f"Set h5 widget coloring: {color_by}",
                    "widget_key": widget_key,
                    "color_by": color_by,
                }

            return {
                "tool_name": "h5_color_by",
                "success": False,
                "summary": f"Failed to set h5 widget coloring: {result.get('error', 'Unknown error')}",
            }

        async def h5_set_selected_obsm_key(args: dict) -> dict:
            widget_key = args.get("widget_key")
            obsm_key = args.get("obsm_key")

            print(f"[tool] h5_set_selected_obsm_key widget_key={widget_key} obsm_key={obsm_key}")

            params = {
                "widget_key": widget_key,
                "obsm_key": obsm_key
            }

            result = await self.atomic_operation("h5_set_selected_obsm_key", params)
            if result.get("status") == "success":
                return {
                    "tool_name": "h5_set_selected_obsm_key",
                    "success": True,
                    "label": args.get("label"),
                    "summary": f"Set h5 widget to use obsm key {obsm_key}",
                    "widget_key": widget_key,
                    "obsm_key": obsm_key,
                }

            return {
                "tool_name": "h5_set_selected_obsm_key",
                "success": False,
                "summary": f"Failed to set h5 widget obsm key: {result.get('error', 'Unknown error')}",
            }

        async def h5_set_background_image(args: dict) -> dict:
            widget_key = args.get("widget_key")
            node_id = args.get("node_id")

            print(f"[tool] h5_set_background_image widget_key={widget_key} node_id={node_id}")

            params = {
                "widget_key": widget_key,
                "node_id": node_id,
            }

            result = await self.atomic_operation("h5_set_background_image", params)
            if result.get("status") == "success":
                return {
                    "tool_name": "h5_set_background_image",
                    "success": True,
                    "label": args.get("label"),
                    "summary": f"Set background image for h5 widget using {node_id}",
                    "widget_key": widget_key,
                    "node_id": node_id,
                }
            return {
                "tool_name": "h5_set_background_image",
                "success": False,
                "summary": f"Failed to set background image: {result.get('error', 'Unknown error')}",
            }

        async def h5_open_image_aligner(args: dict) -> dict:
            widget_key = args.get("widget_key")
            background_image_id = args.get("background_image_id")

            print(f"[tool] h5_open_image_aligner widget_key={widget_key} background_image_id={background_image_id}")

            params = {
                "widget_key": widget_key,
                "background_image_id": background_image_id,
            }

            result = await self.atomic_operation("h5_open_image_aligner", params)
            if result.get("status") == "success":
                return {
                    "tool_name": "h5_open_image_aligner",
                    "success": True,
                    "label": args.get("label"),
                    "summary": f"Opened image aligner for background image {background_image_id}",
                    "widget_key": widget_key,
                    "background_image_id": background_image_id,
                }

            return {
                "tool_name": "h5_open_image_aligner",
                "success": False,
                "summary": f"Failed to open image aligner: {result.get('error', 'Unknown error')}",
            }

        async def h5_autoscale(args: dict) -> dict:
            widget_key = args.get("widget_key")

            print(f"[tool] h5_autoscale widget_key={widget_key}")

            params = {
                "widget_key": widget_key,
            }

            result = await self.atomic_operation("h5_autoscale", params)
            if result.get("status") == "success":
                return {
                    "tool_name": "h5_autoscale",
                    "success": True,
                    "label": args.get("label"),
                    "summary": f"Autoscaled h5 widget {widget_key} to data bounds",
                    "widget_key": widget_key,
                }

            return {
                "tool_name": "h5_autoscale",
                "success": False,
                "summary": f"Failed to autoscale h5 widget: {result.get('error', 'Unknown error')}",
            }

        async def h5_zoom(args: dict) -> dict:
            widget_key = args.get("widget_key")
            direction = args.get("direction")
            percentage = args.get("percentage")

            print(f"[tool] h5_zoom widget_key={widget_key} direction={direction} percentage={percentage}")

            params = {
                "widget_key": widget_key,
                "direction": direction,
            }

            if percentage is not None:
                params["percentage"] = percentage

            result = await self.atomic_operation("h5_zoom", params)
            if result.get("status") == "success":
                zoom_desc = f"zoom {direction}"
                if percentage is not None:
                    zoom_desc += f" by {percentage}%"
                return {
                    "tool_name": "h5_zoom",
                    "success": True,
                    "label": args.get("label"),
                    "summary": f"Applied {zoom_desc} to h5 widget {widget_key}",
                    "widget_key": widget_key,
                    "direction": direction,
                    "percentage": percentage,
                }

            return {
                "tool_name": "h5_zoom",
                "success": False,
                "summary": f"Failed to zoom h5 widget: {result.get('error', 'Unknown error')}",
            }

        async def h5_set_background_image_visibility(args: dict) -> dict:
            widget_key = args.get("widget_key")
            background_image_id = args.get("background_image_id")
            hidden = args.get("hidden")

            print(f"[tool] h5_set_background_image_visibility widget_key={widget_key} background_image_id={background_image_id} hidden={hidden}")

            params = {
                "widget_key": widget_key,
                "background_image_id": background_image_id,
                "hidden": hidden
            }

            result = await self.atomic_operation("h5_set_background_image_visibility", params)
            if result.get("status") == "success":
                visibility_action = "hidden" if hidden else "shown"
                return {
                    "tool_name": "h5_set_background_image_visibility",
                    "success": True,
                    "label": args.get("label"),
                    "summary": f"Background image {background_image_id} {visibility_action}",
                    "widget_key": widget_key,
                    "background_image_id": background_image_id,
                    "hidden": hidden,
                }

            return {
                "tool_name": "h5_set_background_image_visibility",
                "success": False,
                "summary": f"Failed to set background image visibility: {result.get('error', 'Unknown error')}",
            }

        async def h5_add_selected_cells_to_categorical_obs(args: dict) -> dict:
            widget_key = args.get("widget_key")
            obs_key = args.get("obs_key")
            category = args.get("category")

            print(f"[tool] h5_add_selected_cells_to_categorical_obs widget_key={widget_key} obs_key={obs_key} category={category}")

            params = {
                "widget_key": widget_key,
                "obs_key": obs_key,
                "category": category
            }

            result = await self.atomic_operation("h5_add_selected_cells_to_categorical_obs", params)
            if result.get("status") == "success":
                return {
                    "tool_name": "h5_add_selected_cells_to_categorical_obs",
                    "success": True,
                    "label": args.get("label"),
                    "summary": f"Assigned selected cells to category '{category}' in observation key '{obs_key}'",
                    "widget_key": widget_key,
                    "obs_key": obs_key,
                    "category": category,
                }

            return {
                "tool_name": "h5_add_selected_cells_to_categorical_obs",
                "success": False,
                "summary": f"Failed to assign selected cells to category: {result.get('error', 'Unknown error')}",
            }

        async def h5_set_marker_opacity(args: dict) -> dict:
            widget_key = args.get("widget_key")
            opacity = args.get("opacity")

            print(f"[tool] h5_set_marker_opacity widget_key={widget_key} opacity={opacity}")

            params = {
                "widget_key": widget_key,
                "opacity": opacity
            }

            result = await self.atomic_operation("h5_set_marker_opacity", params)
            if result.get("status") == "success":
                return {
                    "tool_name": "h5_set_marker_opacity",
                    "success": True,
                    "label": args.get("label"),
                    "summary": f"Set marker opacity to {opacity}",
                    "widget_key": widget_key,
                    "opacity": opacity,
                }

            return {
                "tool_name": "h5_set_marker_opacity",
                "success": False,
                "summary": f"Failed to set marker opacity: {result.get('error', 'Unknown error')}",
            }

        async def h5_manage_obs(args: dict) -> dict:
            widget_key = args.get("widget_key")
            obs_key = args.get("obs_key")
            operation = args.get("operation")
            obs_type = args.get("obs_type", "category")

            print(f"[tool] h5_manage_obs widget_key={widget_key} obs_key={obs_key} operation={operation} obs_type={obs_type}")

            params = {
                "widget_key": widget_key,
                "obs_key": obs_key,
                "operation": operation
            }

            if operation == "add":
                params["obs_type"] = obs_type

            result = await self.atomic_operation("h5_manage_obs", params)
            if result.get("status") == "success":
                if operation == "add":
                    return {
                        "tool_name": "h5_manage_obs",
                        "success": True,
                        "label": args.get("label"),
                        "summary": f"Created observation column '{obs_key}' with type '{obs_type}'",
                        "widget_key": widget_key,
                        "obs_key": obs_key,
                        "operation": operation,
                        "obs_type": obs_type,
                    }

                return {
                    "tool_name": "h5_manage_obs",
                    "success": True,
                    "label": args.get("label"),
                    "summary": f"Deleted observation column '{obs_key}'",
                    "widget_key": widget_key,
                    "obs_key": obs_key,
                    "operation": operation,
                }

            return {
                "tool_name": "h5_manage_obs",
                "success": False,
                "summary": f"Failed to {operation} observation column: {result.get('error', 'Unknown error')}",
            }

        async def redeem_package(args: dict) -> dict:
            package_code = args.get("package_code")
            package_version_id = args.get("package_version_id")
            redemption_reason = args.get("redemption_reason")
            if package_code is None or package_version_id is None or redemption_reason is None:
                return {
                    "tool_name": "redeem_package",
                    "success": False,
                    "summary": "Package code, package version ID and redemption reason are required to redeem a package",
                }

            package_code = str(package_code)
            package_version_id = str(package_version_id)

            print("[tool] redeem_package")

            result = await self.atomic_operation("redeem_package", {
                "package_code": str(package_code),
                "package_version_id": str(package_version_id),
            })
            if result.get("status") == "success":
                return {
                    "tool_name": "redeem_package",
                    "success": True,
                    "summary": f"Redeemed package {package_code} (version {package_version_id})",
                    "package_code": package_code,
                    "package_version_id": package_version_id,
                    "redemption_reason": redemption_reason,
                }

            return {
                "tool_name": "redeem_package",
                "success": False,
                "summary": f"Failed to redeem package: {result.get('error', 'Unknown error')}",
            }

        async def smart_ui_spotlight(args: dict) -> dict:
            keyword = args.get("keyword")
            widget_key = args.get("widget_key")

            print(f"[tool] smart_ui_spotlight keyword={keyword}, widget_key={widget_key}")

            params = {
                "keyword": keyword
            }
            if widget_key is not None:
                params["widget_key"] = widget_key

            result = await self.atomic_operation("smart_ui_spotlight", params)
            if result.get("status") == "success":
                return {
                    "tool_name": "smart_ui_spotlight",
                    "success": True,
                    "summary": f"Highlighted UI element: {keyword}",
                    "keyword": keyword,
                }

            return {
                "tool_name": "smart_ui_spotlight",
                "success": False,
                "summary": f"Failed to highlight UI element: {result.get('error', 'Unknown error')}",
            }

        self.tools.append({
            "name": "create_cell",
            "description": "Create a new code cell at specified position. The cell will automatically run after creation.",
            "input_schema": {
                "type": "object",
                "properties": {
                    "position": {"type": "integer", "description": "Position to insert the cell"},
                    "code": {"type": "string", "description": "Python code for the cell"},
                    "title": {"type": "string", "description": "Name for the cell"},
                    "action_summary": {"type": "string", "description": "Summary of the purpose of the cell."},
                },
                "required": ["position", "code", "title", "action_summary"],
            },
        })
        self.tool_map["create_cell"] = create_cell

        self.tools.append({
            "name": "create_markdown_cell",
            "description": "Create a new markdown cell at specified position.",
            "input_schema": {
                "type": "object",
                "properties": {
                    "position": {"type": "integer", "description": "Position to insert the cell"},
                    "code": {"type": "string", "description": "Markdown content"},
                    "title": {"type": "string", "description": "Title of first header in the markdown cell"},
                    "action_summary": {"type": "string", "description": "Summary of the purpose of the cell."},
                },
                "required": ["position", "code", "title", "action_summary"],
            },
        })
        self.tool_map["create_markdown_cell"] = create_markdown_cell

        self.tools.append({
            "name": "edit_cell",
            "description": "Replace the contents of an existing cell. The cell will automatically run after editing.",
            "input_schema": {
                "type": "object",
                "properties": {
                    "cell_id": {"type": "string", "description": "ID of the cell to edit"},
                    "new_code": {"type": "string", "description": "New code/content for the cell"},
                    "title": {"type": "string", "description": "Name of the cell to edit"},
                    "action_summary": {"type": "string", "description": "Summary of the purpose of the edit."},
                },
                "required": ["cell_id", "new_code", "title"],
            },
        })
        self.tool_map["edit_cell"] = edit_cell

        self.tools.append({
            "name": "delete_cell",
            "description": "Remove a cell from the notebook.",
            "input_schema": {
                "type": "object",
                "properties": {
                    "cell_id": {"type": "string", "description": "ID of the cell to delete"},
                    "title": {"type": "string", "description": "Name of the cell to delete"},
                    "action_summary": {"type": "string", "description": "Summary of the purpose of the delete."},
                },
                "required": ["cell_id", "title", "action_summary"],
            },
        })
        self.tool_map["delete_cell"] = delete_cell

        self.tools.append({
            "name": "run_cell",
            "description": "Execute a specific cell.",
            "input_schema": {
                "type": "object",
                "properties": {
                    "cell_id": {"type": "string", "description": "ID of the cell to run"},
                    "title": {"type": "string", "description": "Name of the cell to run"},
                    "action_summary": {"type": "string", "description": "Summary of the purpose of the run."},
                },
                "required": ["cell_id", "title", "action_summary"],
            },
        })
        self.tool_map["run_cell"] = run_cell

        self.tools.append({
            "name": "stop_cell",
            "description": "Stop execution of a specific cell.",
            "input_schema": {
                "type": "object",
                "properties": {
                    "cell_id": {"type": "string", "description": "ID of the cell to stop"},
                    "cell_name": {"type": "string", "description": "Name of the cell to stop"},
                    "title": {"type": "string", "description": "Title of the cell to stop"},
                    "action_summary": {"type": "string", "description": "Summary of the purpose of the stop."},
                },
                "required": ["cell_id", "title", "action_summary"],
            },
        })
        self.tool_map["stop_cell"] = stop_cell

        self.tools.append({
            "name": "delete_all_cells",
            "description": "Delete all cells in the notebook efficiently.",
            "input_schema": {
                "type": "object",
                "properties": {},
            },
        })
        self.tool_map["delete_all_cells"] = delete_all_cells

        self.tools.append({
            "name": "rename_notebook",
            "description": "Rename the current plot notebook.",
            "input_schema": {
                "type": "object",
                "properties": {
                    "name": {"type": "string", "description": "New notebook name (<=5 words, Title Case)"},
                },
                "required": ["name"],
            },
        })
        self.tool_map["rename_notebook"] = rename_notebook

        self.tools.append({
            "name": "create_tab",
            "description": "Create a new tab marker cell at specified position to organize cells. IMPORTANT: This inserts a new cell, shifting all subsequent cell positions down by 1.",
            "input_schema": {
                "type": "object",
                "properties": {
                    "position": {"type": "integer", "description": "Position to insert the tab marker"},
                    "display_name": {"type": "string", "description": "Name for the tab"},
                },
                "required": ["position", "display_name"],
            },
        })
        self.tool_map["create_tab"] = create_tab

        self.tools.append({
            "name": "rename_tab",
            "description": 'Rename a tab. Use tab_id="DEFAULT" to rename the default tab.',
            "input_schema": {
                "type": "object",
                "properties": {
                    "tab_id": {"type": "string", "description": 'ID of the tab to rename. Use "DEFAULT" for the default tab, or the TAB_ID from a Tab Marker.'},
                    "new_name": {"type": "string", "description": "New name for the tab"},
                },
                "required": ["tab_id", "new_name"],
            },
        })
        self.tool_map["rename_tab"] = rename_tab

        self.tools.append({
            "name": "restore_checkpoint",
            "description": "Request the UI to restore the notebook to a specific template version checkpoint. Require confirmation from the user before restoring.",
            "input_schema": {
                "type": "object",
                "properties": {
                    "template_version_id": {
                        "type": "string",
                        "description": "Template version ID to restore",
                    },
                },
                "required": ["template_version_id"],
            },
        })
        self.tool_map["restore_checkpoint"] = restore_checkpoint

        self.tools.append({
            "name": "submit_response",
            "description": "Submit the final response with plan, plan_diff, next_status, questions, and summary. At least one of summary or questions is REQUIRED. Call this at the end of every turn.",
            "input_schema": {
                "type": "object",
                "properties": {
                    "plan": {"type": "array", "description": "List of plan items"},
                    "plan_diff": {"type": "array", "description": "List of plan diff items"},
                    "plan_update_overview": {"type": "string", "description": "Short title overview of what changed in the plan. Should follow the format like 'Added a new step.' or  `Completed step 2, step 3 now in progress.`"},
                    "summary": {"type": "string", "description": "Summary text to help the user. This can be a message to the user or a description of what was accomplished. Use markdown formatting with bullet points if needed."},
                    "questions": {"type": "string", "description": "Optional question text for the user."},
                    "next_status": {"type": "string", "description": "What the agent will do next", "enum": ["executing", "fixing", "thinking", "awaiting_user_response", "awaiting_cell_execution", "awaiting_user_widget_input", "done"]},
                    "expected_widgets": {
                        "type": "array",
                        "items": {"type": "string"},
                        "description": "Optional list of full widget keys (<tf_id>/<widget_id>) to await when next_status is 'awaiting_user_widget_input'"
                    },
                    "continue": {
                        "type": "boolean",
                        "description": "Set to true to immediately continue to the next step without waiting for user input. Set to false when waiting for user input or when all work is complete.",
                        "default": False
                    },
                },
                "required": ["plan", "plan_diff", "next_status", "plan_update_overview"],
            },
        })
        self.tool_map["submit_response"] = submit_response

        self.tools.append({
                    "name": "set_widget",
                    "description": "Set a single widget value by widget key.",
                    "input_schema": {
                        "type": "object",
                        "properties": {
                            "key": {
                                "type": "string",
                                "description": "Full widget key including tf_id and widget_id in the format <tf_id>/<widget_id>"
                            },
                            "value": {
                                "description": "JSON-serializable value"
                            },
                            "action_summary": {"type": "string", "description": "Summary of the purpose of the set_widget."},
                            "label": {"type": "string", "description": "Label of the widget to set"},
                        },
                        "required": ["key", "value", "action_summary", "label"],
                    },
                })
        self.tool_map["set_widget"] = set_widget

        self.tools.append({
            "name": "h5_filter_by",
            "description": "Set filters for an h5/AnnData widget. Pass the complete array of filters. Include existing filters from widget context to preserve them.",
            "input_schema": {
                "type": "object",
                "properties": {
                    "widget_key": {
                        "type": "string",
                        "description": "Full widget key including tf_id and widget_id in the format <tf_id>/<widget_id>"
                    },
                    "label": {
                        "type": "string",
                        "description": "Label of the widget"
                    },
                    "filters": {
                        "type": "array",
                        "description": "Complete array of filters to apply",
                        "items": {
                            "oneOf": [
                                {
                                    "type": "object",
                                    "properties": {
                                        "type": {
                                            "type": "string",
                                            "enum": ["obs"],
                                            "description": "Filter by observation metadata"
                                        },
                                        "key": {
                                            "type": "string",
                                            "description": "The observation key to filter on"
                                        },
                                        "operation": {
                                            "oneOf": [
                                                {
                                                    "type": "object",
                                                    "properties": {
                                                        "type": {
                                                            "type": "string",
                                                            "enum": ["neq"],
                                                            "description": "Not equal operation"
                                                        },
                                                        "value": {
                                                            "type": ["string", "number", "null"],
                                                            "description": "Value to compare against"
                                                        }
                                                    },
                                                    "required": ["type", "value"]
                                                },
                                                {
                                                    "type": "object",
                                                    "properties": {
                                                        "type": {
                                                            "type": "string",
                                                            "enum": ["geq", "leq", "g", "l"],
                                                            "description": "Numeric comparison: geq (>=), leq (<=), g (>), l (<)"
                                                        },
                                                        "value": {
                                                            "type": "number",
                                                            "description": "Numeric value to compare against"
                                                        }
                                                    },
                                                    "required": ["type", "value"]
                                                }
                                            ],
                                            "description": "Filter operation to apply"
                                        }
                                    },
                                    "required": ["type", "key", "operation"]
                                },
                                {
                                    "type": "object",
                                    "properties": {
                                        "type": {
                                            "type": "string",
                                            "enum": ["var"],
                                            "description": "Filter by variable(s) / gene(s)"
                                        },
                                        "keys": {
                                            "type": "array",
                                            "items": {"type": "string"},
                                            "description": "Array of variable/gene names to filter on"
                                        },
                                        "operation": {
                                            "type": "object",
                                            "properties": {
                                                "type": {
                                                    "type": "string",
                                                    "enum": ["geq", "leq", "g", "l"],
                                                    "description": "Numeric comparison: geq (>=), leq (<=), g (>), l (<)"
                                                },
                                                "value": {
                                                    "type": "number",
                                                    "description": "Numeric value to compare against"
                                                }
                                            },
                                            "required": ["type", "value"]
                                        }
                                    },
                                    "required": ["type", "keys", "operation"]
                                }
                            ]
                        }
                    }
                },
                "required": ["widget_key", "filters"],
            },
        })
        self.tool_map["h5_filter_by"] = h5_filter_by

        self.tools.append({
            "name": "h5_color_by",
            "description": "Set an h5/AnnData widget to color by a specific observation or variable (can be multiple if for genes)",
            "input_schema": {
                "type": "object",
                "properties": {
                    "widget_key": {
                        "type": "string",
                        "description": "Full widget key including tf_id and widget_id in the format <tf_id>/<widget_id>"
                    },
                    "label": {
                        "type": "string",
                        "description": "Label of the widget"
                    },
                    "color_by": {
                        "oneOf": [
                            {
                                "type": "object",
                                "properties": {
                                    "type": {
                                        "type": "string",
                                        "enum": ["obs"],
                                        "description": "Color by observation metadata"
                                    },
                                    "key": {
                                        "type": "string",
                                        "description": "The observation key to color by"
                                    }
                                },
                                "required": ["type", "key"]
                            },
                            {
                                "type": "object",
                                "properties": {
                                    "type": {
                                        "type": "string",
                                        "enum": ["var"],
                                        "description": "Color by variable(s) / gene(s)"
                                    },
                                    "keys": {
                                        "type": "array",
                                        "items": {"type": "string"},
                                        "description": "Array of variable/gene names to color by"
                                    }
                                },
                                "required": ["type", "keys"]
                            },
                            {
                                "type": "null"
                            }
                        ],
                        "description": "Coloring configuration. Can be null to remove coloring, an obs object to color by observation, or a var object to color by variables like genes"
                    }
                },
                "required": ["widget_key", "color_by"],
            },
        })
        self.tool_map["h5_color_by"] = h5_color_by

        self.tools.append({
            "name": "h5_set_selected_obsm_key",
            "description": "Set the selected obsm key for an h5/AnnData widget to control which embedding is displayed.",
            "input_schema": {
                "type": "object",
                "properties": {
                    "widget_key": {
                        "type": "string",
                        "description": "Full widget key including tf_id and widget_id in the format <tf_id>/<widget_id>"
                    },
                    "label": {
                        "type": "string",
                        "description": "Label of the widget"
                    },
                    "obsm_key": {
                        "type": "string",
                        "description": "The obsm key to use for embedding (e.g spatial, X_umap)"
                    },
                },
                "required": ["widget_key", "obsm_key"],
            },
        })
        self.tool_map["h5_set_selected_obsm_key"] = h5_set_selected_obsm_key

        self.tools.append({
            "name": "h5_set_background_image",
            "description": "Set a background image for an h5/AnnData widget from a user-attached file. The file must be an image type (jpg, jpeg, png, tiff).",
            "input_schema": {
                "type": "object",
                "properties": {
                    "label": {
                        "type": "string",
                        "description": "Label of the widget"
                    },
                    "widget_key": {
                        "type": "string",
                        "description": "Full widget key including tf_id and widget_id in the format <tf_id>/<widget_id>"
                    },
                    "node_id": {
                        "type": "string",
                        "description": "The LData node ID of the image file to use as background. This should come from files attached by the user in the chat."
                    },
                },
                "required": ["widget_key", "node_id"],
            },
        })
        self.tool_map["h5_set_background_image"] = h5_set_background_image

        self.tools.append({
            "name": "h5_open_image_aligner",
            "description": "Open the image alignment modal for a background image in an h5/AnnData widget.",
            "input_schema": {
                "type": "object",
                "properties": {
                    "label": {
                        "type": "string",
                        "description": "Label of the widget"
                    },
                    "widget_key": {
                        "type": "string",
                        "description": "Full widget key including tf_id and widget_id in the format <tf_id>/<widget_id>"
                    },
                    "background_image_id": {
                        "type": "string",
                        "description": "The ID of the background image to align (typically the node_id)"
                    },
                },
                "required": ["widget_key", "background_image_id"],
            },
        })
        self.tool_map["h5_open_image_aligner"] = h5_open_image_aligner

        self.tools.append({
            "name": "h5_autoscale",
            "description": "Reset the plotted view in an h5/AnnData widget to Plotly's autoscaled data bounds.",
            "input_schema": {
                "type": "object",
                "properties": {
                    "label": {
                        "type": "string",
                        "description": "Label of the widget"
                    },
                    "widget_key": {
                        "type": "string",
                        "description": "Full widget key including tf_id and widget_id in the format <tf_id>/<widget_id>"
                    },
                },
                "required": ["widget_key"],
            },
        })
        self.tool_map["h5_autoscale"] = h5_autoscale

        self.tools.append({
            "name": "h5_zoom",
            "description": "Zoom the Plotly view in an h5/AnnData widget in or out from the current camera center.",
            "input_schema": {
                "type": "object",
                "properties": {
                    "widget_key": {
                        "type": "string",
                        "description": "Full widget key including tf_id and widget_id in the format <tf_id>/<widget_id>"
                    },
                    "label": {
                        "type": "string",
                        "description": "Label of the widget"
                    },
                    "direction": {
                        "type": "string",
                        "enum": ["in", "out"],
                        "description": 'Zoom direction; use "in" to zoom closer, "out" to zoom farther'
                    },
                    "percentage": {
                        "type": "number",
                        "minimum": 0,
                        "description": "Optional percentage change (e.g. 25 for ±25%); omitting uses the default Plotly zoom factor"
                    },
                },
                "required": ["widget_key", "direction"],
            },
        })
        self.tool_map["h5_zoom"] = h5_zoom

        self.tools.append({
            "name": "h5_set_background_image_visibility",
            "description": "Show or hide a specific background image in an h5/AnnData widget.",
            "input_schema": {
                "type": "object",
                "properties": {
                    "label": {
                        "type": "string",
                        "description": "Label of the widget"
                    },
                    "widget_key": {
                        "type": "string",
                        "description": "Full widget key including tf_id and widget_id in the format <tf_id>/<widget_id>"
                    },
                    "background_image_id": {
                        "type": "string",
                        "description": "The ID of the background image to show or hide"
                    },
                    "hidden": {
                        "type": "boolean",
                        "description": "Whether to hide (true) or show (false) the background image"
                    },
                },
                "required": ["widget_key", "background_image_id", "hidden"],
            },
        })
        self.tool_map["h5_set_background_image_visibility"] = h5_set_background_image_visibility

        self.tools.append({
            "name": "h5_add_selected_cells_to_categorical_obs",
            "description": "Assign selected cells to a category in a categorical observation key",
            "input_schema": {
                "type": "object",
                "properties": {
                    "label": {
                        "type": "string",
                        "description": "Label of the widget"
                    },
                    "widget_key": {
                        "type": "string",
                        "description": "Full widget key including tf_id and widget_id in the format <tf_id>/<widget_id>"
                    },
                    "obs_key": {
                        "type": "string",
                        "description": "The existing categorical observation key to add selected cells to"
                    },
                    "category": {
                        "type": "string",
                        "description": "The category name to assign to selected cells. Will be created if it doesn't exist in this observation key."
                    },
                },
                "required": ["widget_key", "obs_key", "category"],
            },
        })
        self.tool_map["h5_add_selected_cells_to_categorical_obs"] = h5_add_selected_cells_to_categorical_obs

        self.tools.append({
            "name": "h5_set_marker_opacity",
            "description": "Set the marker opacity for all cell markers in an h5/AnnData widget.",
            "input_schema": {
                "type": "object",
                "properties": {
                    "label": {
                        "type": "string",
                        "description": "Label of the widget"
                    },
                    "widget_key": {
                        "type": "string",
                        "description": "Full widget key including tf_id and widget_id in the format <tf_id>/<widget_id>"
                    },
                    "opacity": {
                        "type": "number",
                        "description": "Opacity value for cell markers, between 0.1 (transparent) and 0.9 (opaque)"
                    },
                },
                "required": ["widget_key", "opacity"],
            },
        })
        self.tool_map["h5_set_marker_opacity"] = h5_set_marker_opacity

        self.tools.append({
            "name": "h5_manage_obs",
            "description": "Create or delete an observation column in an h5/AnnData widget.",
            "input_schema": {
                "type": "object",
                "properties": {
                    "widget_key": {
                        "type": "string",
                        "description": "Full widget key including tf_id and widget_id in the format <tf_id>/<widget_id>"
                    },
                    "label": {
                        "type": "string",
                        "description": "Label of the widget"
                    },
                    "obs_key": {
                        "type": "string",
                        "description": "The observation column name to create or delete"
                    },
                    "operation": {
                        "type": "string",
                        "enum": ["add", "remove"],
                        "description": "Whether to create a new observation column ('add') or delete an existing one ('remove')"
                    },
                    "obs_type": {
                        "type": "string",
                        "enum": ["category", "bool", "int64", "float64"],
                        "description": "Type of observation. Only for 'add' operation. Defaults to 'category'."
                    }
                },
                "required": ["widget_key", "obs_key", "operation"]
            }
        })
        self.tool_map["h5_manage_obs"] = h5_manage_obs

        self.tools.append({
            "name": "redeem_package",
            "description": "Redeem a package so the workspace gains access to technology-specific assets.",
            "input_schema": {
                "type": "object",
                "properties": {
                    "package_code": {
                        "type": "string",
                        "description": "Multi-use package invite code."
                    },
                    "package_version_id": {
                        "type": "string",
                        "description": "Package version ID."
                    },
                    "redemption_reason": {
                        "type": "string",
                        "description": "Reason for redeeming the package to display in the agent history. (e.g., `Installed X Technology Tools into Workspace`)"
                    }
                },
                "required": ["package_code", "package_version_id", "redemption_reason"]
            }
        })
        self.tool_map["redeem_package"] = redeem_package

        self.tools.append({
            "name": "smart_ui_spotlight",
            "description": "Highlight a UI element to guide the user's attention.",
            "input_schema": {
                "type": "object",
                "properties": {
                    "keyword": {
                        "type": "string",
                        "enum": ["lasso_select", "file_upload", "widget_input"],
                        "description": "The UI element to highlight"
                    },
                    "widget_key": {
                        "type": "string",
                        "description": "Optional full widget key including tf_id and widget_id in the format <tf_id>/<widget_id> for keywords related to a specific widget"
                    }
                },
                "required": ["keyword"]
            }
        })
        self.tool_map["smart_ui_spotlight"] = smart_ui_spotlight

        def glob_file_search(args: dict) -> dict:
            pattern = args.get("pattern", "")
            base_path = args.get("base_path", ".")

            try:
                if not Path(base_path).is_absolute():
                    base_path = Path(__file__).parent / "agent_config/context" / base_path
                else:
                    base_path = Path(base_path)

                if "/" in pattern:
                    flag = "-path"
                    search_pattern = f"*/{pattern}"
                else:
                    flag = "-name"
                    search_pattern = pattern

                result = subprocess.run(
                    ["/usr/bin/find", str(base_path), flag, search_pattern],
                    capture_output=True,
                    text=True,
                    timeout=5,
                    check=True
                )

                files = result.stdout.strip().split("\n") if result.stdout.strip() else []
                relative_files = [str(Path(f).relative_to(context_root)) for f in files if f]

                return {
                    "tool_name": "glob_file_search",
                    "success": True,
                    "summary": f"Found {len(relative_files)} files matching pattern '{pattern}'",
                    "files": relative_files,
                    "pattern": pattern,
                }
            except Exception as e:
                return {
                    "tool_name": "glob_file_search",
                    "success": False,
                    "summary": f"Error searching for files: {e}"
                }

        def grep(args: dict) -> dict:
            pattern = args.get("pattern")
            if pattern is None:
                return {
                    "tool_name": "grep",
                    "success": False,
                    "summary": "Pattern is required"
                }

            path = args.get("path", ".")
            case_insensitive = args.get("case_insensitive", False)

            try:
                if not Path(path).is_absolute():
                    search_path = Path(__file__).parent / "agent_config/context" / path
                else:
                    search_path = Path(path)

                cmd = ["/usr/bin/rg", "--line-number"]
                if case_insensitive:
                    cmd.append("--ignore-case")
                cmd.extend([pattern, str(search_path)])

                result = subprocess.run(
                    cmd,
                    capture_output=True,
                    text=True,
                    timeout=10,
                    check=False
                )

                display_path = str(search_path.relative_to(context_root))

                matches = result.stdout.strip().replace(str(context_root) + "/", "")

                if result.returncode == 0:
                    return {
                        "tool_name": "grep",
                        "success": True,
                        "summary": f"Found matches for pattern '{pattern}' in {display_path}",
                        "matches": matches,
                        "pattern": pattern,
                        "path": display_path
                    }

                if result.returncode == 1:
                    return {
                        "tool_name": "grep",
                        "success": True,
                        "summary": f"No matches found for pattern '{pattern}' in {display_path}",
                        "matches": "",
                        "pattern": pattern,
                        "path": display_path
                    }

                return {
                    "tool_name": "grep",
                    "success": False,
                    "summary": f"Ripgrep error: {result.stderr}"
                }
            except Exception as e:
                return {
                    "tool_name": "grep",
                    "success": False,
                    "summary": f"Error searching: {e}"
                }

        def read_file(args: dict) -> dict:
            path = args.get("path")
            if path is None:
                return {
                    "tool_name": "read_file",
                    "success": False,
                    "summary": "Path is required"
                }

            offset = args.get("offset", 0)
            limit = args.get("limit")

            try:
                if not Path(path).is_absolute():
                    file_path = Path(__file__).parent / "agent_config/context" / path
                else:
                    file_path = Path(path)

                if not file_path.exists():
                    return {
                        "tool_name": "read_file",
                        "success": False,
                        "summary": f"File not found: {path}"
                    }

                with Path(file_path).open(encoding="utf-8") as f:
                    lines = f.readlines()

                total_lines = len(lines)

                if offset >= total_lines:
                    return {
                        "tool_name": "read_file",
                        "success": False,
                        "summary": f"Offset {offset} exceeds file length {total_lines}"
                    }

                if limit is not None:
                    selected_lines = lines[offset:offset + limit]
                else:
                    selected_lines = lines[offset:]

                numbered_lines = []
                for i, line in enumerate(selected_lines, start=offset + 1):
                    numbered_lines.append(f"{i:6}|{line.rstrip()}")

                content = "\n".join(numbered_lines)

                display_path = str(file_path.relative_to(context_root))

                return {
                    "tool_name": "read_file",
                    "success": True,
                    "summary": f"Read {len(selected_lines)} lines from {display_path} (total: {total_lines} lines)",
                    "content": content,
                    "path": display_path,
                    "offset": offset,
                    "lines_read": len(selected_lines),
                    "total_lines": total_lines
                }
            except Exception as e:
                return {
                    "tool_name": "read_file",
                    "success": False,
                    "summary": f"Error reading file: {e}"
                }

        def search_replace(args: dict) -> dict:
            path = args.get("path")
            old_string = args.get("old_string")
            new_string = args.get("new_string", "")

            if path is None or old_string is None:
                return {
                    "tool_name": "search_replace",
                    "success": False,
                    "summary": "Path and old_string are required"
                }

            try:
                if not Path(path).is_absolute():
                    file_path = Path(__file__).parent / "agent_config/context" / path
                else:
                    file_path = Path(path)

                if not file_path.exists():
                    return {
                        "tool_name": "search_replace",
                        "success": False,
                        "summary": f"File not found: {path}"
                    }

                tmp_file = Path(str(file_path) + ".tmp")

                result = subprocess.run(  # noqa: S602
                    f"rg --passthru --fixed-strings '{old_string}' --replace '{new_string}' {file_path} > {tmp_file} && mv {tmp_file} {file_path}",
                    shell=True,
                    capture_output=True,
                    text=True,
                    check=False
                )

                display_path = str(file_path.relative_to(context_root))

                if result.returncode == 0:
                    return {
                        "tool_name": "search_replace",
                        "success": True,
                        "summary": f"Replaced text in {display_path}",
                        "path": display_path
                    }

                if tmp_file.exists():
                    tmp_file.unlink()

                return {
                    "tool_name": "search_replace",
                    "success": False,
                    "summary": f"Ripgrep replace failed: {result.stderr}"
                }
            except Exception as e:
                return {
                    "tool_name": "search_replace",
                    "success": False,
                    "summary": f"Error replacing text: {e}"
                }

        def bash(args: dict) -> dict:
            command = args.get("command", "")

            try:
                result = subprocess.run(  # noqa: S602
                    command,
                    check=False,
                    shell=True,
                    capture_output=True,
                    text=True,
                    timeout=30,
                    cwd=str(Path(__file__).parent / "agent_config/context")
                )

                output = result.stdout + result.stderr

                return {
                    "tool_name": "bash",
                    "success": result.returncode == 0,
                    "summary": f"Executed command: {command}",
                    "output": output.strip(),
                    "command": command,
                    "return_code": result.returncode
                }
            except subprocess.TimeoutExpired:
                return {
                    "tool_name": "bash",
                    "success": False,
                    "summary": "Command timed out after 30 seconds"
                }
            except Exception as e:
                return {
                    "tool_name": "bash",
                    "success": False,
                    "summary": f"Error executing command: {e}"
                }

        self.tools.append({
            "name": "glob_file_search",
            "description": "Search for files matching a pattern. Defaults to searching the context directory. For nested paths use patterns like 'technology_docs/*.md'.",
            "input_schema": {
                "type": "object",
                "properties": {
                    "pattern": {
                        "type": "string",
                        "description": "Glob pattern to match files. Use '*.md' for all markdown files, 'technology_docs/*.md' for files in a subdirectory."
                    },
                    "base_path": {
                        "type": "string",
                        "description": "Base path to search in (relative to agent_config/context/). Defaults to '.' to search entire context directory."
                    }
                },
                "required": ["pattern"]
            }
        })
        self.tool_map["glob_file_search"] = glob_file_search

        self.tools.append({
            "name": "grep",
            "description": "Search for text patterns in files using ripgrep (rg). Returns matches with line numbers. Fast and supports regex.",
            "input_schema": {
                "type": "object",
                "properties": {
                    "pattern": {
                        "type": "string",
                        "description": "Text pattern to search for (supports regex)"
                    },
                    "path": {
                        "type": "string",
                        "description": "File or directory path to search in (relative to agent_config/context/). Defaults to current directory '.' to search all context files."
                    },
                    "case_insensitive": {
                        "type": "boolean",
                        "description": "Whether to perform case-insensitive search. Defaults to false."
                    }
                },
                "required": ["pattern"]
            }
        })
        self.tool_map["grep"] = grep

        self.tools.append({
            "name": "read_file",
            "description": "Read contents of a file with optional offset and limit for large files. Returns numbered lines.",
            "input_schema": {
                "type": "object",
                "properties": {
                    "path": {
                        "type": "string",
                        "description": "Path to the file to read (relative to agent_config/context/)"
                    },
                    "offset": {
                        "type": "integer",
                        "description": "Line number to start reading from (0-indexed). Defaults to 0."
                    },
                    "limit": {
                        "type": "integer",
                        "description": "Maximum number of lines to read. If not provided, reads to end of file."
                    }
                },
                "required": ["path"]
            }
        })
        self.tool_map["read_file"] = read_file

        self.tools.append({
            "name": "search_replace",
            "description": "Replace the first occurrence of a string in a file with another string. Useful for editing files or maintaining state. Paths are relative to 'agent_config/context/' by default.",
            "input_schema": {
                "type": "object",
                "properties": {
                    "path": {
                        "type": "string",
                        "description": "Path to the file to edit. Paths are resolved from 'agent_config/context/'."
                    },
                    "old_string": {
                        "type": "string",
                        "description": "Exact string to find and replace"
                    },
                    "new_string": {
                        "type": "string",
                        "description": "String to replace with"
                    }
                },
                "required": ["path", "old_string", "new_string"]
            }
        })
        self.tool_map["search_replace"] = search_replace

        self.tools.append({
            "name": "bash",
            "description": "Execute a bash command. The working directory is already set to the context directory, so use relative paths (e.g., 'ls technology_docs/' not 'ls agent_config/context/technology_docs/').",
            "input_schema": {
                "type": "object",
                "properties": {
                    "command": {
                        "type": "string",
                        "description": "Bash command to execute. Working directory is the context directory, use relative paths."
                    }
                },
                "required": ["command"]
            }
        })
        self.tool_map["bash"] = bash

        async def execute_code(args: dict) -> dict:
            code = args.get("code")
            if code is None:
                return {
                    "tool_name": "execute_code",
                    "success": False,
                    "summary": "No code provided"
                }

            print(f"[tool] execute_code: {code[:50]}...")

            result = await self.atomic_operation("execute_code", {"code": code})

            return {
                "tool_name": "execute_code",
                "success": True,
                "summary": "Code executed",
                "code": code,
                "stdout": result.get("stdout"),
                "stderr": result.get("stderr"),
                "exception": result.get("exception"),
            }

        self.tools.append({
            "name": "execute_code",
            "description": "Execute arbitrary Python code in the notebook kernel and return the result, stdout, stderr, and any exceptions. Use this to test imports, print values, or run simple inspection code.",
            "input_schema": {
                "type": "object",
                "properties": {
                    "code": {"type": "string", "description": "Python code to execute"}
                },
                "required": ["code"]
            }
        })
        self.tool_map["execute_code"] = execute_code

        async def get_global_info(args: dict) -> dict:
            key = args.get("key")
            if key is None:
                return {
                    "tool_name": "get_global_info",
                    "success": False,
                    "summary": "No key provided"
                }

            print(f"[tool] get_global_info: {key}")

            result = await self.atomic_operation("get_global_info", {"key": key})

            if result.get("status") == "success":
                info = result.get("info", {})
                return {
                    "tool_name": "get_global_info",
                    "success": True,
                    "summary": f"Retrieved info for global '{key}'",
                    "key": key,
                    "info": info
                }

            return {
                "tool_name": "get_global_info",
                "success": False,
                "summary": f"Failed to get global info: {result.get('error', 'Unknown error')}"
            }

        self.tools.append({
            "name": "get_global_info",
            "description": "Get rich information about a specific global variable including its type, shape, columns, dtypes, etc. Especially useful for DataFrames and AnnData objects.",
            "input_schema": {
                "type": "object",
                "properties": {
                    "key": {"type": "string", "description": "Name of the global variable to inspect"}
                },
                "required": ["key"]
            }
        })
        self.tool_map["get_global_info"] = get_global_info

        if len(self.tools) > 0:
            self.tools[-1]["cache_control"] = {"type": "ephemeral"}

    async def handle_stream(self, *, use_beta_api: bool, **kwargs) -> tuple[Message | BetaMessage, float]:  # noqa: ANN003
        start_time = time.time()

        await self.send({
            "type": "agent_stream_start",
            "timestamp": int(time.time() * 1000),
        })

        content_blocks: list[dict] = []
        current_block_index = -1
        usage_data = None

        try:
            stream_ctx = self.client.beta.messages.stream(**kwargs) if use_beta_api else self.client.messages.stream(**kwargs)

            def _process_buffer(index: int, text: str) -> None:
                self.buffer.append(text)

                if "\n\n" in text:
                        asyncio.create_task(self._summarize_and_send_chunk("".join(self.buffer), index))

            async with stream_ctx as stream:
                async for event in stream:
                    event_type = event.type
                    if event_type == "message_start":
                        message_data = event.message
                        if hasattr(message_data, "usage") and message_data.usage:
                            usage_data = message_data.usage

                    elif event_type == "content_block_start":
                        current_block_index = event.index
                        block = event.content_block

                        block_dict = {"type": block.type}
                        if block.type == "text":
                            block_dict["text"] = ""
                        elif block.type == "thinking":
                            block_dict["thinking"] = ""
                        elif block.type == "tool_use":
                            block_dict["id"] = block.id
                            block_dict["name"] = block.name
                            block_dict["input"] = {}

                        content_blocks.append(block_dict)

                        block_start_msg = {
                            "type": "agent_stream_block_start",
                            "block_index": current_block_index,
                            "block_type": block.type,
                        }
                        if block.type == "tool_use":
                            block_start_msg["block_id"] = block.id
                            block_start_msg["block_name"] = block.name

                        await self.send(block_start_msg)

                    elif event_type == "content_block_delta":
                        delta = event.delta
                        block_index = event.index

                        if delta.type == "text_delta":
                            content_blocks[block_index]["text"] += delta.text
                            await self.send({
                                "type": "agent_stream_delta",
                                "block_index": block_index,
                                "block_type": "text",
                                "delta": delta.text,
                            })

                            _process_buffer(block_index, delta.text)

                        elif delta.type == "thinking_delta":
                            content_blocks[block_index]["thinking"] += delta.thinking
                            await self.send({
                                "type": "agent_stream_delta",
                                "block_index": block_index,
                                "block_type": "thinking",
                                "delta": delta.thinking,
                            })

                            _process_buffer(block_index, delta.thinking)

                        elif delta.type == "input_json_delta":
                            partial_json = delta.partial_json
                            await self.send({
                                "type": "agent_stream_delta",
                                "block_index": block_index,
                                "block_type": "tool_use",
                                "delta": partial_json,
                            })

                    elif event_type == "content_block_stop":
                        block_index = event.index

                        buffer_text = "".join(self.buffer)

                        if buffer_text.strip() != "":
                            asyncio.create_task(self._summarize_and_send_chunk(buffer_text, block_index))

                        self.buffer = []

                        await self.send({
                            "type": "agent_stream_block_stop",
                            "block_index": block_index,
                        })

                    elif event_type == "message_delta":
                        if hasattr(event, "usage") and event.usage:
                            usage_data = event.usage

                    elif event_type == "message_stop":
                        pass

                final_message = await stream.get_final_message()

            duration_seconds = time.time() - start_time

            if usage_data is not None:
                cache_read_input_tokens = getattr(usage_data, "cache_read_input_tokens", None) or 0
                cache_creation_input_tokens = getattr(usage_data, "cache_creation_input_tokens", None) or 0

                await self.send({
                    "type": "agent_usage_update",
                    "input_tokens": usage_data.input_tokens,
                    "cache_read_input_tokens": cache_read_input_tokens,
                    "cache_creation_input_tokens": cache_creation_input_tokens,
                    "context_limit": 200_000,  # todo(aidan): store this info in db per model config
                })

            await self.send({
                "type": "agent_stream_complete",
            })

            print(f"[agent] Stream completed in {duration_seconds:.3f}s, {len(content_blocks)} blocks")

            return final_message, duration_seconds

        except Exception as e:
            print(f"[agent] Stream error: {e}")
            traceback.print_exc()

            await self.send({
                "type": "agent_stream_complete",
                "error": str(e),
            })

            raise

    async def _run_quick_inference(self, prompt: str) -> str:
        messages = [{
            "role": "user",
            "content": prompt + "\n\nDo not use any markdown formatting."
        }]

        try:
            msg = await self.client.messages.create(
                model="claude-haiku-4-5-20251001",
                max_tokens=100,
                messages=messages
            )
            return msg.content[0].text

        except Exception as e:
            print(f"[agent] Failed to run quick inference: {e}")

            return ""

    async def _summarize_and_send_chunk(self, text: str, block_index: int) -> None:
        prompt = f"Summarize the most recent thoughts in this reasoning process into a brief, active phrase (2-6 words). Focus on spatial analysis tasks, protocol verification, or scientific reasoning currently being analyzed. Examples: 'Verifying widget parameters', 'Analyzing QC metrics', 'Checking protocol compliance'.\n\nThinking:\n{text}"
        summary = await self._run_quick_inference(prompt)

        if summary.strip() != "":
            await self.send({
                "type": "agent_stream_delta",
                "block_index": block_index,
                "block_type": "thinking_summary",
                "delta": summary,
            })

    async def run_agent_loop(self) -> None:
        assert self.client is not None, "Client not initialized"

        self.conversation_running = True
        turn = 0

        print("[agent] run_agent_loop: started")

        while self.conversation_running:
            await self._wait_for_message()
            if not self.conversation_running:
                break

            print("[agent] run_agent_loop: building messages from DB...")
            build_start = time.time()
            api_messages = self._prepare_messages_for_inference(
                await self._build_messages_from_db()
            )
            build_elapsed = time.time() - build_start
            print(f"[agent] run_agent_loop: built {len(api_messages) if api_messages else 0} messages in {build_elapsed:.3f}s")

            if not api_messages or api_messages[-1].get("role") != "user":
                print("[agent] run_agent_loop: skipping (no messages or last message not user)")
                continue

            notebook_state = await self.refresh_cells_context()
            self.latest_notebook_state = notebook_state
            notebook_state_block = {
                "type": "text",
                "text": f"<current_notebook_state>\n{notebook_state}\n</current_notebook_state>",
            }

            last_user_msg = api_messages[-1]
            last_content = last_user_msg.get("content")
            if isinstance(last_content, str):
                api_messages[-1] = {  # pyright: ignore[reportArgumentType, reportCallIssue]
                    "role": "user",
                    "content": [{"type": "text", "text": last_content}, notebook_state_block],
                }
            elif isinstance(last_content, list):
                api_messages[-1] = {  # pyright: ignore[reportArgumentType, reportCallIssue]
                    "role": "user",
                    "content": [*last_content, notebook_state_block],
                }

            turn += 1
            print(f"[agent] run_agent_loop: starting turn {turn}")

            model, thinking_budget = self.mode_config.get(self.mode, ("claude-opus-4-5-20251101", 1024))

            print(f"[agent] Turn {turn}, mode={self.mode}, thinking_budget={thinking_budget}")

            if thinking_budget is not None:
                max_tokens = thinking_budget + 4096
            else:
                max_tokens = 4096

            can_use_thinking = True
            if thinking_budget is not None and len(api_messages) > 0:
                has_any_thinking = False
                for msg in api_messages:
                    if msg.get("role") == "assistant":
                        content = msg.get("content", [])
                        if isinstance(content, list):
                            for block in content:
                                block_type = block.get("type") if isinstance(block, dict) else None
                                if block_type in {"thinking", "redacted_thinking"}:
                                    has_any_thinking = True
                                    break
                        if has_any_thinking:
                            break

                if not has_any_thinking:
                    last_assistant_msg = None
                    for msg in reversed(api_messages):
                        if msg.get("role") == "assistant":
                            last_assistant_msg = msg
                            break

                    if last_assistant_msg:
                        content = last_assistant_msg.get("content", [])
                        if isinstance(content, list) and len(content) > 0:
                            first_block_type = content[0].get("type") if isinstance(content[0], dict) else None
                            if first_block_type not in {"thinking", "redacted_thinking"}:
                                can_use_thinking = False
                                print(f"[agent] Cannot use thinking API: last assistant message starts with {first_block_type}, not thinking")

            assert self.system_prompt is not None

            if self.behavior == Behavior.proactive:
                behavior_file = "proactive_behavior.md"
            elif self.behavior == Behavior.step_by_step:
                behavior_file = "step_by_step_behavior.md"
            else:
                behavior_file = "default_behavior.md"
            behavior_instructions = (context_root / behavior_file).read_text()
            final_system_prompt = re.sub(
                r"<turn_structure>.*?</turn_structure>",
                f"<turn_structure>\n{behavior_instructions}\n</turn_structure>",
                self.system_prompt,
            )

            system_blocks = [
                {
                    "type": "text",
                    "text": final_system_prompt,
                    "cache_control": {"type": "ephemeral"}
                }
            ]

            kwargs = {
                "model": model,
                "max_tokens": max_tokens,
                "system": system_blocks,
                "messages": api_messages,
                "tools": self.tools,
            }
            use_beta_api = False
            if thinking_budget is not None and can_use_thinking:
                kwargs["thinking"] = {
                    "type": "enabled",
                    "budget_tokens": thinking_budget,
                }
                kwargs["betas"] = ["interleaved-thinking-2025-05-14"]
                use_beta_api = True

            try:
                response, duration_seconds = await self.handle_stream(
                    use_beta_api=use_beta_api,
                    **kwargs
                )

            except Exception as e:
                print(f"[agent] API error: {e}")

                print(f"[agent] API call failed with {len(api_messages)} messages")
                for i, msg in enumerate(api_messages):
                    role = msg.get("role", "?")
                    content = msg.get("content", [])
                    if isinstance(content, str):
                        print(f"  Message {i} ({role}): string content, length={len(content)}")
                    elif isinstance(content, list):
                        print(f"  Message {i} ({role}): {len(content)} blocks")
                        for j, block in enumerate(content):
                            block_type = block.get("type") if isinstance(block, dict) else getattr(block, "type", "?")
                            print(f"    Block {j}: {block_type}")
                    else:
                        print(f"  Message {i} ({role}): unknown content type={type(content)}")

                await self.send({
                    "type": "agent_error",
                    "error": f"API error: {e!s}",
                    "fatal": False
                })
                continue

            response_content = response.model_dump()["content"]
            if response_content is not None and (not isinstance(response_content, list) or len(response_content) > 0):
                if isinstance(response_content, list):
                    thinking_text = None
                    response_text = None
                    for block in response_content:
                        if isinstance(block, dict):
                            if block.get("type") == "thinking":
                                thinking_text = block.get("thinking", None)
                            elif block.get("type") == "text":
                                response_text = block.get("text", None)

                    if thinking_text is not None or response_text is not None:

                        thinking_text_str = f"Thinking:\n{thinking_text}\n\n" if thinking_text is not None else ""
                        response_text_str = f"Response:\n{response_text}\n\n" if response_text is not None else ""

                        prompt = f"Summarize the reasoning process in a concise past-tense sentence (2-6 words). Focus on analysis tasks, protocol verification, or scientific conclusions reached. Examples: 'Verified widget parameters', 'Analyzed QC metrics', 'Checked protocol compliance'.\n\n{thinking_text_str}{response_text_str}"

                        summary = await self._run_quick_inference(prompt)

                        if summary.strip() != "":
                            response_content.append({
                                "type": "thinking_summary",
                                "summary": summary
                            })

                await self._insert_history(
                    role="assistant",
                    payload={
                        "content": response_content,
                        "duration": duration_seconds,
                    },
                )
            else:
                print(f"[agent] Skipping empty assistant message (stop_reason={response.stop_reason})")

            if response.stop_reason == "end_turn":
                print("[agent] Turn ended without submit_response; completing turn")
                await self._complete_turn()
            elif response.stop_reason == "tool_use":
                tool_results = []
                called_submit_response = False

                for block in response.content:
                    if isinstance(block, dict):
                        block_type = block.get("type")
                    else:
                        block_type = getattr(block, "type", None)

                    if block_type == "tool_use":
                        tool_id = block.get("id") if isinstance(block, dict) else block.id
                        tool_name = block.get("name") if isinstance(block, dict) else block.name
                        tool_input = block.get("input") if isinstance(block, dict) else block.input

                        if tool_name == "submit_response":
                            called_submit_response = True

                        print(f"[agent] Executing tool: {tool_name} (id={tool_id})")

                        handler = self.tool_map.get(tool_name)

                        self.pending_tool_calls.add(tool_id)
                        if handler is not None:
                            try:
                                result = handler(tool_input)
                                if asyncio.iscoroutine(result):
                                    result = await result

                                tool_results.append({
                                    "type": "tool_result",
                                    "tool_use_id": tool_id,
                                    "content": json.dumps(result),
                                })
                            except Exception as e:
                                print(f"[agent] Tool error: {tool_name}: {e}")
                                traceback.print_exc()
                                tool_results.append({
                                    "type": "tool_result",
                                    "tool_use_id": tool_id,
                                    "content": json.dumps({
                                        "tool_name": tool_name,
                                        "summary": f"Error executing tool: {e!s}",
                                        "error": str(e),
                                        "success": False,
                                    }),
                                })
                        else:
                            tool_results.append({
                                "type": "tool_result",
                                "tool_use_id": tool_id,
                                "content": json.dumps({
                                    "summary": None,
                                    "error": f"Unknown tool: {tool_name}",
                                    "success": False,
                                }),
                            })

                if len(tool_results) > 0:
                    uncancelled_tool_results = [result for result in tool_results if result.get("tool_use_id") in self.pending_tool_calls]
                    self.pending_tool_calls.difference_update({result.get("tool_use_id") for result in tool_results})
                    await self._insert_history(
                        payload={
                            "content": uncancelled_tool_results,
                        },
                    )
                else:
                    print("[agent] No tool results")

                if called_submit_response:
                    print("[agent] submit_response called, completing turn")
                    await self._complete_turn()
                else:
                    await self.pending_messages.put({"type": "resume"})
            elif response.stop_reason == "max_tokens":
                print("[agent] Hit max tokens")
                await self._complete_turn()
            else:
                print(f"[agent] Unknown stop reason: {response.stop_reason}")
                await self._complete_turn()

    async def _close_pending_tool_calls(self, *, error_message: str, messages: list[MessageParam]) -> None:
        tool_use_ids = set()
        tool_result_ids = set()

        for history_msg in messages:
            content = history_msg.get("content")
            if not isinstance(content, list):
                continue

            for block in content:
                if not isinstance(block, dict):
                    continue

                if block.get("type") == "tool_use":
                    tool_id = block.get("id")
                    if tool_id:
                        tool_use_ids.add(tool_id)
                elif block.get("type") == "tool_result":
                    tool_use_id = block.get("tool_use_id")
                    if tool_use_id:
                        tool_result_ids.add(tool_use_id)

        pending_tool_ids = tool_use_ids - tool_result_ids

        if len(pending_tool_ids) > 0:
            print(f"[agent] Closing {len(pending_tool_ids)} pending tool calls")
            await self._insert_history(
                payload={
                    "content": [
                        {
                            "type": "tool_result",
                            "tool_use_id": tool_id,
                            "content": json.dumps({
                                "summary": None,
                                "error": error_message,
                                "success": False,
                            }),
                        }
                        for tool_id in pending_tool_ids
                    ],
                },
            )
            await self._notify_history_updated()

    _context_init_task: asyncio.Task | None = None

    async def handle_init(self, msg: dict[str, object]) -> None:
        session_id = msg.get("session_id")
        if session_id is None:
            raise RuntimeError(f"[handle init] Session ID is not set. Message: {msg}")

        new_session_id = int(session_id)

        if self.initialized and self.agent_session_id == new_session_id:
            print(f"[agent] Same session reconnected (session_id={new_session_id}), preserving state")

            if len(self.pending_operations) > 0:
                print(f"[agent] Failing {len(self.pending_operations)} pending operations for retry")
                for tx_id, future in list(self.pending_operations.items()):
                    if not future.done():
                        future.set_result({
                            "status": "error",
                            "error": "Connection was reset during operation. Please retry.",
                        })
                self.pending_operations.clear()

            await self.send({
                "type": "agent_status",
                "status": "ready"
            })

            if self.conversation_task is None or self.conversation_task.done():
                print("[agent] Restarting conversation loop after reconnect")
                self._start_conversation_loop()

            return

        print("[agent] Initializing")

        try:
            await self._clear_running_state()

            self.should_auto_continue = False
            self.pending_auto_continue = False

            self.agent_session_id = new_session_id

            self.init_tools()

            self.client = anthropic.AsyncAnthropic(
                api_key="dummy",
                base_url=f"{nucleus_url}/infer/plots-agent/anthropic",
                default_headers={"Authorization": auth_token_sdk, "Pod-Id": str(pod_id)}
            )

            system_prompt_path = context_root.parent / "system_prompt.md"
            self.system_prompt = system_prompt_path.read_text()

            self.pending_tool_calls.clear()
            messages = await self._build_messages_from_db()
            await self._close_pending_tool_calls(
                error_message="Tool call cancelled - session was ended before completion",
                messages=messages,
            )

            self.initialized = True
            await self.send({
                "type": "agent_status",
                "status": "ready"
            })
            print("[agent] Initialization complete")

            print("[agent] Starting conversation loop")
            self._start_conversation_loop()
            print("[agent] Conversation loop started")

            most_recent_submit_response = None
            for history_msg in reversed(messages):
                if history_msg.get("role") == "assistant":
                    content = history_msg.get("content")
                    if isinstance(content, list):
                        for block in content:
                            if isinstance(block, dict) and block.get("type") == "tool_use" and block.get("name") == "submit_response":
                                most_recent_submit_response = block.get("input", {})
                                break
                    if most_recent_submit_response is not None:
                        break

            if most_recent_submit_response is not None:
                next_status = most_recent_submit_response.get("next_status")
                waiting_states = {"awaiting_cell_execution", "awaiting_user_widget_input"}

                if next_status in waiting_states:
                    previous_request_id = await self._extract_last_request_id()
                    print(f"[agent] Reconnected while {next_status}, prompting LLM to check state and retry (request_id={previous_request_id})")
                    await self.pending_messages.put({
                        "type": "user_query",
                        "content": "The session was reconnected. You were waiting for an action to complete, but it may have finished or failed while offline. Please retry any incomplete actions or continue with your plan.",
                        "request_id": previous_request_id,
                        "hidden": True,
                    })
                else:
                    print(f"[agent] Reconnected with status '{next_status}', staying idle")

            if len(messages) > 0 and messages[-1].get("role") == "user" and not self.manually_cancelled:
                print("[agent] Incomplete turn detected, auto-resuming")
                await self.pending_messages.put({"type": "resume"})
        except Exception as e:
            await self.send({
                "type": "agent_error",
                "error": f"Failed to initialize: {e!s}",
                "fatal": True
            })

    async def handle_query(self, msg: dict[str, object]) -> None:
        query = msg.get("query", "")
        request_id = msg.get("request_id")
        contextual_node_data = msg.get("contextual_node_data")
        template_version_id = msg.get("template_version_id")
        behavior = msg.get("behavior")

        self.manually_cancelled = False

        if behavior is not None:
            self.behavior = Behavior(behavior)

        full_query = query
        if contextual_node_data:
            full_query = f"{query} \n\nHere is the context of the selected nodes the user would like to use: <ContextualNodeData>{json.dumps(contextual_node_data)}</ContextualNodeData>"

        await self.pending_messages.put({
            "type": "user_query",
            "content": full_query,
            "request_id": request_id,
            "display_query": query,
            "display_nodes": contextual_node_data,
            "template_version_id": template_version_id,
        })

        print(f"[agent] Message queued successfully (request_id={request_id})")

    async def handle_cancel(self, msg: dict[str, object]) -> None:
        request_id = msg.get("request_id", "unknown")
        print(f"[agent] Cancelling request {request_id}")

        self.current_request_id = None
        self.should_auto_continue = False
        self.pending_auto_continue = False
        self.manually_cancelled = True
        self.executing_cells.clear()

        await self._clear_running_state()

        self.pending_tool_calls.clear()
        await self._close_pending_tool_calls(
            error_message="Request cancelled by user",
            messages=await self._build_messages_from_db(),
        )

        for file in (context_root / "agent_scratch").rglob("*"):
            if file.name == ".gitkeep":
                continue

            file.unlink()

        self._start_conversation_loop()

    async def handle_clear_history(self) -> None:
        await self._clear_running_state()
        await self._mark_all_history_removed()
        self._start_conversation_loop()

    async def get_full_prompt(self) -> dict:
        messages = await self._build_messages_from_db()

        def build_tree(path: Path, prefix: str = "") -> list[str]:
            lines = []
            entries = sorted(path.iterdir(), key=lambda p: (not p.is_dir(), p.name))
            for entry in entries:
                if entry.is_dir():
                    lines.append(f"{prefix}{entry.name}/")
                    lines.extend(build_tree(entry, prefix + "  "))
                else:
                    lines.append(f"{prefix}{entry.name}")

            return lines

        tree_lines = ["# Context Directory Structure", "", "context/"]
        tree_lines.extend(build_tree(context_root, "  "))
        tree_content = "\n".join(tree_lines)

        truncated_messages = self._prepare_messages_for_inference(messages)

        return {
            "system_prompt": self.system_prompt,
            "messages": messages,
            "truncated_messages": truncated_messages,
            "model": self.mode_config.get(self.mode, ("claude-opus-4-5-20251101", 1024))[0],
            "cells": self.latest_notebook_state if self.latest_notebook_state is not None else "Interact with agent to populate notebook state.",
            "tree": tree_content,
        }

    async def update_system_prompt(self, msg: dict[str, object]) -> dict:
        new_content = msg.get("content")
        if not isinstance(new_content, str):
            return {"status": "error", "error": "Invalid content"}

        system_prompt_path = context_root.parent / "system_prompt.md"
        system_prompt_path.write_text(new_content)
        self.system_prompt = new_content

        full_prompt = await self.get_full_prompt()
        return {
            "status": "success",
            **full_prompt,
        }

    async def accept(self) -> None:
        msg = await self.conn.recv()
        msg_type = msg.get("type")
        msg_request_id = msg.get("request_id")

        print(f"[agent] accept: received message type={msg_type} (request_id={msg_request_id})")

        if msg_type == "init":
            print(f"[agent] Message: {msg_type}")
            await self.handle_init(msg)
        elif msg_type == "agent_query":
            query = msg.get("query", "")
            query_preview = query[:60] + "..." if len(query) > 60 else query
            request_id = msg.get("request_id", "unknown")
            print(f"[agent] accept: dispatching to handle_query (query={query_preview}, request_id={request_id})")
            handle_start = time.time()
            await self.handle_query(msg)
            handle_elapsed = time.time() - handle_start
            print(f"[agent] accept: handle_query completed in {handle_elapsed:.3f}s (request_id={request_id})")
        elif msg_type == "agent_cancel":
            request_id = msg.get("request_id", "unknown")
            print(f"[agent] Cancel: {request_id}")
            await self.handle_cancel(msg)
        elif msg_type == "agent_clear_history":
            print("[agent] Clear history request")
            await self.handle_clear_history()
        elif msg_type == "agent_reset_kernel":
            print("[agent] Reset kernel globals request")
            result = await self.atomic_operation("reset_kernel_globals", {})
            if result.get("status") != "success":
                print(f"[agent] Failed to reset kernel: {result.get('error')}")
        elif msg_type == "agent_action_response":
            print(f"[agent] {msg.get('action', 'unknown')} -> {msg.get('status', 'unknown')}")
            await self.handle_action_response(msg)
        elif msg_type == "kernel_message":
            print(f"[agent] Kernel message: {msg}")

            nested_msg = msg.get("message", {})
            nested_type = nested_msg.get("type")

            if nested_type == "cell_result":
                cell_id = nested_msg.get("cell_id")
                has_exception = nested_msg.get("has_exception", False)
                exception = nested_msg.get("exception")
                display_name = nested_msg.get("display_name")

                logs = nested_msg.get("logs", None)
                if logs is not None and len(logs) > 4096:
                    logs = logs[-4096:]

                if cell_id is not None:
                    self.executing_cells.discard(str(cell_id))
                if self.current_status == "awaiting_user_widget_input" and not all(v is None for v in self.expected_widgets.values()):
                    print(f"[agent] Not adding cell {cell_id} result because awaiting_user_widget_input and still expecting widget updates")
                    return

                if self.current_request_id is not None:
                    await self.pending_messages.put({
                        "type": "cell_result",
                        "cell_id": cell_id,
                        "success": not has_exception,
                        "exception": exception,
                        "logs": logs,
                        "display_name": display_name,
                    })
                else:
                    print(f"[agent] Cell {cell_id} completed but no active request - updating executing_cells only")

            elif nested_type == "start_cell":
                cell_id = nested_msg.get("cell_id")
                if cell_id is not None and self.current_request_id is not None:
                    self.executing_cells.add(str(cell_id))
            elif nested_type == "set_widget_value":
                if self.current_status == "awaiting_user_widget_input":
                    data = nested_msg.get("data", {})
                    for key, value in data.items():
                        if key in self.expected_widgets:
                            self.expected_widgets[key] = value

                    if all(v is not None for v in self.expected_widgets.values()):
                        await self.pending_messages.put({
                            "type": "set_widget_value",
                            "data": self.expected_widgets
                        })
        elif msg_type == "get_full_prompt":
            tx_id = msg.get("tx_id")
            print(f"[agent] Get full prompt request (tx_id={tx_id})")

            result = await self.get_full_prompt()
            await self.send({
                "type": "agent_action_response",
                "tx_id": tx_id,
                "status": "success",
                **result
            })
        elif msg_type == "update_system_prompt":
            tx_id = msg.get("tx_id")
            print(f"[agent] Update system prompt request (tx_id={tx_id})")
            result = await self.update_system_prompt(msg)

            await self.send({
                "type": "agent_action_response",
                "tx_id": tx_id,
                **result
            })
        else:
            print(f"[agent] Unknown message type: {msg_type}")


async def main() -> None:
    global loop
    loop = asyncio.get_running_loop()

    from datetime import datetime
    print(f"{datetime.now().isoformat()} [agent] Starting")

    sock = socket.socket(family=socket.AF_UNIX, fileno=int(sys.argv[-1]))
    sock.setblocking(False)

    socket_io_thread = SocketIoThread(socket=sock)
    socket_io_thread.start()
    try:
        socket_io_thread.initialized.wait()

        harness = AgentHarness(conn=socket_io_thread)
        _inject.agent = harness

        await harness.send({"type": "ready"})

        while True:
            try:
                await harness.accept()
            except Exception:
                traceback.print_exc()

        print("Agent shutting down...")
    finally:
        socket_io_thread.shutdown.set()
        socket_io_thread.join()


if __name__ == "__main__":
    if sys.platform == "linux":
        from ctypes import CDLL

        libc = CDLL("libc.so.6")
        PR_SET_NAME = 15  # https://github.com/torvalds/linux/blob/2df0c02dab829dd89360d98a8a1abaa026ef5798/include/uapi/linux/prctl.h#L56
        libc.prctl(PR_SET_NAME, b"agent")

    asyncio.run(main())<|MERGE_RESOLUTION|>--- conflicted
+++ resolved
@@ -80,11 +80,8 @@
     current_status: str | None = None
     expected_widgets: dict[str, object | None] = field(default_factory=dict)
     behavior: Behavior | None = None
-<<<<<<< HEAD
     latest_notebook_state: str | None = None
-=======
     buffer: list[str] = field(default_factory=list)
->>>>>>> ac5a979c
 
     mode_config: dict[Mode, tuple[str, int | None]] = field(default_factory=lambda: {
         Mode.planning: ("claude-opus-4-5-20251101", 4096),
