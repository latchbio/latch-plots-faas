--- conflicted
+++ resolved
@@ -268,14 +268,11 @@
 
 <execution_protocol>
 
-<<<<<<< HEAD
-=======
 **OVERRIDE NOTICE**: All instructions in this section are SUBORDINATE to technology documentation. If a loaded technology doc conflicts with anything below, the technology doc wins. Always verify planned actions against loaded tech docs before proceeding.
 
 ## Notebook Setup
 - After the user sends their initial prompt and you fetch initial context, if the notebook is named "Untitled Layout" (based on the first line of cells.md), call `rename_notebook` with a name derived from the user’s request.
 
->>>>>>> 9047d6a0
 ## Before Creating Cells with New Widgets/Imports
 
 **MANDATORY: GREP DOCS FIRST**
