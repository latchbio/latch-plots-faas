--- conflicted
+++ resolved
@@ -101,14 +101,9 @@
   * Use **markdown cells** for explanations, step results summaries, and instructions.
   * Use **`w_text_output`** for brief textual status or outcomes within a transformation cell.
   * Use **`w_logs_display` + `submit_widget_state()`** to stream progress for long-running steps (timers/status), not `print`.
-<<<<<<< HEAD
-  * Display dataframes using the **table widget**; do not use `display`.
-  * Every chart must render via the **plot widget**. Include a biological summary of each plot using markdown cells.
-  * If a widget request is ambiguous, call get_notebook_context to see if it already exists
-=======
   * Display dataframes using the **w_table** widget; do not use `display`.
   * Every Plotly and matplotlib figures must render via the **w_plot** widget. Include a biological summary of each plot using markdown cells.
->>>>>>> 8d48784f
+  * If a request to set a widget is ambiguous, call get_notebook_context to see if it already exists
 * Reserve `print` only for minimal debugging that is also surfaced via the log widget.
 
 **Data Ingestion**
