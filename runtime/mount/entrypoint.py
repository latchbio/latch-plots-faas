import asyncio
import contextlib
import os
import socket
import sys
import traceback
from asyncio.subprocess import Process
from dataclasses import dataclass
from pathlib import Path
from typing import TypedDict, TypeVar

<<<<<<< HEAD
from duckdb import DuckDBPyConnection
=======
import aiohttp
import orjson
from aiohttp import ClientSession
>>>>>>> 73cf06a6
from latch_asgi.framework.websocket import WebsocketConnectionClosedError
from latch_data_validation.data_validation import validate

from .socketio import SocketIo
from .utils import PlotConfig, get_global_http_sess, gql_query

dir_p = Path(__file__).parent


from latch_asgi.context.websocket import Context

T = TypeVar("T")


sock, sock_k = socket.socketpair(family=socket.AF_UNIX)
sock.setblocking(False)
sock_k_fd = sock_k.detach()

ready_ev = asyncio.Event()

active_cell: str | None = None


class CellOutputs(TypedDict):
    outputs: list[str]
    dataframe_outputs: list[str]
    figure_outputs: list[str]


cell_status: dict[str, str] = {}
cell_sequencers: dict[str, int] = {}
cell_last_run_outputs: dict[str, CellOutputs] = {}

async_tasks: list[asyncio.Task] = []

contexts: dict[str, Context] = {}

latch_p = Path("/root/.latch")
sdk_token = (latch_p / "token").read_text()
auth_token_sdk = f"Latch-SDK-Token {sdk_token}"

pod_id = int((latch_p / "id").read_text())
pod_session_id = (latch_p / "session-id").read_text()


@dataclass
class KernelProc:
    conn_k: SocketIo | None = None
    proc: Process | None = None


k_proc = KernelProc()


# todo(maximsmol): typing
# todo(maximsmol): share types with kernel.py
class PaginationSettingsData(TypedDict):
    sort_settings: object | None
    row_filters: object | None
    selections: object | None


class ViewerCellData(TypedDict):
    source: list[str]  # todo(maximsmol): tuple[str, KeyType]
    pagination_settings: PaginationSettingsData


@dataclass(frozen=True)
class KernelState:
    widget_states: dict[str, str]
    cell_output_selections: dict[str, str]
    plot_data_selections: dict[str, str]
    viewer_cell_data: dict[str, ViewerCellData]
    plot_configs: dict[str, PlotConfig]


@dataclass(frozen=True)
class PlotsNotebookKernelState:
    plotsNotebookKernelState: KernelState


@dataclass(frozen=True)
class PlotsNotebookKernelStateResp:
    data: PlotsNotebookKernelState


conn: DuckDBPyConnection | None = None


async def try_send_message(ctx: Context, msg: str) -> None:
    with contextlib.suppress(WebsocketConnectionClosedError):
        await ctx.send_message(msg)


async def broadcast_message(msg: str) -> None:
    tasks = [
        asyncio.create_task(try_send_message(ctx, msg)) for ctx in contexts.values()
    ]
    await asyncio.gather(*tasks)


async def add_pod_event(*, auth: str, event_type: str) -> None:
    try:
        await gql_query(
            auth=auth,
            query="""
                mutation AddSessionEvent($eventType: String!, $podSessionId: BigInt!) {
                    createPodSessionEvent(
                        input: {podSessionEvent: {podSessionId: $podSessionId, eventType: $eventType}}
                    ) {
                        clientMutationId
                    }
                }

            """,
            variables={"eventType": event_type, "podSessionId": pod_session_id},
        )
    except Exception:
        traceback.print_exc()


async def handle_kernel_messages(conn_k: SocketIo, auth: str) -> None:
    global active_cell

    print("Starting kernel message listener")
    while True:
        msg = await conn_k.recv()
        print(">", msg)

        if msg["type"] == "ready":
            ready_ev.set()
            await add_pod_event(auth=auth, event_type="kernel_ready")
            continue

        if msg["type"] == "debug_state":
            msg["sess_hash"] = pod_session_id

        elif msg["type"] == "start_cell":
            cell_id = msg["cell_id"]
            active_cell = cell_id
            cell_sequencers[cell_id] = msg["run_sequencer"]
            cell_status[cell_id] = "running"

            await gql_query(
                auth=auth,
                query="""
                    mutation ClearCellMetadata($id: BigInt!) {
                        updatePlotTransformInfo(
                            input: { id: $id, patch: { logs: "", exception: null } }
                        ) {
                            clientMutationId
                        }
                    }
                """,
                variables={"id": msg["cell_id"]},
            )

            msg = {
                "type": msg["type"],
                "cell_id": msg["cell_id"],
                "run_sequencer": msg["run_sequencer"],
            }

        elif msg["type"] == "cell_result":
            cell_id = msg["cell_id"]
            cell_status[cell_id] = "ran" if "exception" not in msg else "error"
            cell_last_run_outputs[cell_id] = {
                "outputs": msg["outputs"],
                "dataframe_outputs": msg["dataframe_outputs"],
                "figure_outputs": msg["figure_outputs"],
            }

            exc = msg.get("exception")
            if exc is not None:
                exc = orjson.dumps({"string": exc[-9000:]}).decode()

            await gql_query(
                auth=auth,
                query="""
                    mutation UpdateCellResult($id: BigInt!, $exception: String) {
                        updatePlotTransformInfo(
                            input: { id: $id, patch: { exception: $exception } }
                        ) {
                            clientMutationId
                        }
                    }
                """,
                variables={"id": msg["cell_id"], "exception": exc},
            )

            msg = {
                "type": msg["type"],
                "cell_id": msg["cell_id"],
                "has_exception": exc is not None,
                "outputs": msg.get("outputs"),
                "dataframe_outputs": msg.get("dataframe_outputs"),
                "figure_outputs": msg.get("figure_outputs"),
            }

        elif msg["type"] == "cell_widgets":
            await gql_query(
                auth=auth,
                query="""
                    mutation UpdateCellWidgets($id: BigInt!, $state: String!) {
                        updatePlotTransformInfo(
                            input: { id: $id, patch: { widgetState: $state } }
                        ) {
                            clientMutationId
                        }
                    }
                """,
                variables={
                    "id": msg["cell_id"],
                    "state": orjson.dumps(msg["widget_state"]).decode(),
                },
            )

            msg = {
                "type": msg["type"],
                "cell_id": msg["cell_id"],
                "updated_widgets": msg["updated_widgets"],
            }

        elif msg["type"] == "output_value" and "cell_id" in msg:
            await gql_query(
                auth=auth,
                query="""
                    mutation UpdateCellOutputValue($id: BigInt!, $data: String!) {
                        updatePlotTransformInfo(
                            input: { id: $id, patch: { cellViewerData: $data } }
                        ) {
                            clientMutationId
                        }
                    }
                """,
                variables={"id": msg["cell_id"], "data": orjson.dumps(msg).decode()},
            )

            msg = {"type": msg["type"], "cell_id": msg["cell_id"]}

        elif msg["type"] == "output_value" and "viewer_id" in msg:
            await gql_query(
                auth=auth,
                query="""
                    mutation UpdatePlotCellValueViewer($id: BigInt!, $data: String!) {
                        updatePlotCellValueViewer(
                            input: { id: $id, patch: { cellViewerData: $data } }
                        ) {
                            clientMutationId
                        }
                    }
                """,
                variables={"id": msg["viewer_id"], "data": orjson.dumps(msg).decode()},
            )

            msg = {"type": msg["type"], "viewer_id": msg["viewer_id"]}

        elif msg["type"] == "plot_data":
            await gql_query(
                auth=auth,
                query="""
                    mutation UpdatePlotInfo($id: BigInt!, $data: String!) {
                        updatePlotInfo(
                            input: { id: $id, patch: { transformData: $data } }
                        ) {
                            clientMutationId
                        }
                    }
                """,
                variables={"id": msg["plot_id"], "data": orjson.dumps(msg).decode()},
            )

            msg = {"type": msg["type"], "plot_id": msg["plot_id"]}

        await broadcast_message(orjson.dumps(msg).decode())


async def handle_kernel_io(stream: asyncio.StreamReader, *, name: str) -> None:
    await ready_ev.wait()
    print(f"Strating kernel {name} listener")
    while True:
        data = await stream.read(4096)
        print(f"[kernel] ({stream}): {data}")
        if len(data) == 0:
            break

        # todo(rteqs): message are getting sent out of order. kernel stdio is sent then start_cell
        # which clears the initial output / logs. We need to fully rework logging, as we have another
        # hack in the kernel related to logs.
        await asyncio.sleep(0.1)
        await broadcast_message(
            orjson.dumps(
                {
                    "type": "kernel_stdio",
                    "active_cell": active_cell,
                    "stream": name,
                    "data": data.decode(errors="replace"),
                }
            ).decode()
        )


async def start_kernel_proc() -> None:
    await add_pod_event(auth=auth_token_sdk, event_type="runtime_starting")
    conn_k = k_proc.conn_k = await SocketIo.from_socket(sock)
    async_tasks.append(
        asyncio.create_task(handle_kernel_messages(k_proc.conn_k, auth_token_sdk))
    )

    print("Starting kernel subprocess")
    proc = k_proc.proc = await asyncio.create_subprocess_exec(
        sys.executable,
        (dir_p / "kernel.py"),
        str(sock_k_fd),
        pass_fds=[sock_k_fd],
        stdin=asyncio.subprocess.DEVNULL,
        stdout=asyncio.subprocess.PIPE,
        stderr=asyncio.subprocess.PIPE,
        preexec_fn=lambda: os.nice(1),
    )
    assert proc.stdout is not None
    assert proc.stderr is not None

    async_tasks.extend(
        [
            asyncio.create_task(handle_kernel_io(proc.stdout, name="stdout")),
            asyncio.create_task(handle_kernel_io(proc.stderr, name="stderr")),
        ]
    )

    resp = await gql_query(
        auth=auth_token_sdk,
        query="""
            query plotsNotebookKernelState($pod_id: BigInt!) {
                plotsNotebookKernelState(argPodId: $pod_id)
            }
        """,
        variables={"pod_id": pod_id},
    )

    data = validate(resp, PlotsNotebookKernelStateResp)
    k_state = data.data.plotsNotebookKernelState

    await add_pod_event(auth=auth_token_sdk, event_type="runtime_ready")
    await ready_ev.wait()
    # todo(rteqs): need to init plot configs
    await conn_k.send(
        {
            "type": "init",
            "widget_states": k_state.widget_states,
            "cell_output_selections": k_state.cell_output_selections,
            "plot_data_selections": k_state.plot_data_selections,
            "viewer_cell_data": k_state.viewer_cell_data,
            "plot_configs": k_state.plot_configs,
        }
    )


async def stop_kernel_proc() -> None:
    ready_ev.clear()

    proc = k_proc.proc
    if proc is not None:
        try:
            proc.terminate()
            await asyncio.wait_for(proc.wait(), timeout=10)
        except TimeoutError:
            print("Error terminating kernel process")
            proc.kill()
            await proc.wait()

    for task in async_tasks:
        task.cancel()


async def shutdown() -> None:
    await stop_kernel_proc()
    with contextlib.suppress(Exception):
        sock_k.close()

    with contextlib.suppress(Exception):
        sock.close()

    with contextlib.suppress(Exception):
        sess = get_global_http_sess()
        await sess.close()<|MERGE_RESOLUTION|>--- conflicted
+++ resolved
@@ -9,13 +9,8 @@
 from pathlib import Path
 from typing import TypedDict, TypeVar
 
-<<<<<<< HEAD
+import orjson
 from duckdb import DuckDBPyConnection
-=======
-import aiohttp
-import orjson
-from aiohttp import ClientSession
->>>>>>> 73cf06a6
 from latch_asgi.framework.websocket import WebsocketConnectionClosedError
 from latch_data_validation.data_validation import validate
 
